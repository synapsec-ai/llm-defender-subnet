--- conflicted
+++ resolved
@@ -229,28 +229,16 @@
     results = {}
 
     for hotkey, response_list in validator.miner_responses.items():
-<<<<<<< HEAD
-
-=======
         
->>>>>>> 7e0e757a
         if not response_list:
             bt.logging.debug(f"Response list is empty: {response_list}")
             continue
-<<<<<<< HEAD
-
-=======
         
->>>>>>> 7e0e757a
         analyzer_scores = {}
         weights = {}
         missed_responses = {}
         successful_responses = {}
-<<<<<<< HEAD
-
-=======
         
->>>>>>> 7e0e757a
         for response in response_list:
 
             analyzer = response["analyzer"]
@@ -269,16 +257,6 @@
 
             analyzer_scores[analyzer].append(score)
             weights[analyzer].append(weight)
-<<<<<<< HEAD
-            if not response["engine_data"]:
-                missed_responses[analyzer] += 1
-            else:
-                successful_responses[analyzer] += 1
-
-        weighted_averages = {}
-        missed_response_ratios = {}
-
-=======
             if not response['engine_data']:
                 missed_responses[analyzer] += 1
             else:
@@ -287,39 +265,16 @@
         weighted_averages = {}
         missed_response_ratios = {}
         
->>>>>>> 7e0e757a
         for key in missed_responses:
             total = missed_responses[key] + successful_responses[key]
             if total > 0:
                 missed_response_ratios[key] = missed_responses[key] / total
-<<<<<<< HEAD
-            else:
-=======
             else: 
->>>>>>> 7e0e757a
                 missed_response_ratios[key] = 1.0
 
         for key in analyzer_scores:
             scores = analyzer_scores[key]
             weight = weights[key]
-<<<<<<< HEAD
-
-            preprocessed_missed_response_penalty = 1 - missed_response_ratios[key]
-            if preprocessed_missed_response_penalty >= 0.95:
-                missed_response_penalty = 1.0
-            else:
-                missed_response_penalty = preprocessed_missed_response_penalty
-
-            weighted_sum = sum(score * w for score, w in zip(scores, weight))
-            total_weight = sum(weight)
-
-            weighted_average = (weighted_sum * missed_response_penalty) / total_weight
-            weighted_averages[key] = weighted_average
-
-        # Store the results using hotkey as the key
-        results[hotkey] = weighted_averages
-
-=======
             
             preprocessed_missed_response_penalty = 1 - missed_response_ratios[key]
             if preprocessed_missed_response_penalty >= 0.95:
@@ -336,7 +291,6 @@
         # Store the results using hotkey as the key
         results[hotkey] = weighted_averages
         
->>>>>>> 7e0e757a
     return results
 
 
@@ -529,19 +483,11 @@
             # Calculate analyzer average scores, calculate overall scores and then set weights
             if current_block - validator.last_updated_block > 100:
                 averages = await get_average_score_per_analyzer(validator)
-<<<<<<< HEAD
-
-                for hotkey, data in averages.items():
-
-                    uid = validator.hotkeys.index(hotkey)
-
-=======
                 
                 for hotkey, data in averages.items():
 
                     uid = validator.hotkeys.index(hotkey)
                     
->>>>>>> 7e0e757a
                     data_keys = [k for k in data]
 
                     if "Prompt Injection" in data_keys:

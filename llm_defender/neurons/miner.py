--- conflicted
+++ resolved
@@ -7,13 +7,9 @@
 import traceback
 import bittensor as bt
 import torch
-<<<<<<< HEAD
 import time 
-from llm_defender.core.miners.miner import PromptInjectionMiner
-=======
 
 from llm_defender.core.miners.miner import LLMDefenderMiner
->>>>>>> cdc5e1fb
 from llm_defender import __version__ as version
 from llm_defender.base.utils import wandb_available
 if wandb_available():

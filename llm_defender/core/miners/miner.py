"""Module for prompt-injection neurons for the
llm-defender-subnet.

Long description

Typical example usage:

    foo = bar()
    foo.bar()
"""

from argparse import ArgumentParser
from typing import Tuple
import sys
import requests
import bittensor as bt
import secrets
import time
from llm_defender.base.neuron import BaseNeuron
from llm_defender.base.protocol import LLMDefenderProtocol
<<<<<<< HEAD
from llm_defender.base.utils import validate_miner_blacklist, validate_signature
from llm_defender.core.miners.analyzers import SupportedAnalyzers
=======
from llm_defender.base.utils import validate_miner_blacklist, validate_signature, sign_data
>>>>>>> becae2e7
from llm_defender.core.miners.analyzers.prompt_injection.analyzer import (
    PromptInjectionAnalyzer,
)

# Load wandb library only if it is enabled
from llm_defender import __wandb__ as wandb
from llm_defender.core.miners.analyzers.sensitive_information.analyzer import (
    SensitiveInformationAnalyzer
)

if wandb is True:
    from llm_defender.base.wandb_handler import WandbHandler

class LLMDefenderMiner(BaseNeuron):
    """LLMDefenderMiner class for LLM Defender Subnet

    The LLMDefenderMiner class contains all of the code for a Miner neuron

    Attributes:
        neuron_config:
            This attribute holds the configuration settings for the neuron:
            bt.subtensor, bt.wallet, bt.logging & bt.axon
        miner_set_weights:
            A boolean attribute that determines whether the miner sets weights.
            This is set based on the command-line argument args.miner_set_weights.
        wallet:
            Represents an instance of bittensor.wallet returned from the setup() method.
        subtensor:
            An instance of bittensor.subtensor returned from the setup() method.
        metagraph:
            An instance of bittensor.metagraph returned from the setup() method.
        miner_uid:
            An int instance representing the unique identifier of the miner in the network returned
            from the setup() method.
        hotkey_blacklisted:
            A boolean flag indicating whether the miner's hotkey is blacklisted. It is initially
            set to False and may be updated by the check_remote_blacklist() method.

    Methods:
        setup():
            This function initializes the neuron by registering the configuration.
        blacklist():
            This method blacklist requests that are not originating from valid
            validators--insufficient hotkeys, entities which are not validators &
            entities with insufficient stake
        priority():
            This function defines the priority based on which the validators are
            selected. Higher priority value means the input from the validator is
            processed faster.
        forward():
            The function is executed once the data from the validator has been
            deserialized, which means we can utilize the data to control the behavior
            of this function.
        calculate_overall_confidence():
            This function calculates the overall confidence score for a prompt
            injection attack.
        check_remote_blacklist():
            This function retrieves the remote blacklist (from the url:
            https://ujetecvbvi.execute-api.eu-west-1.amazonaws.com/default/sn14-blacklist-api)
    """

    def __init__(self, parser: ArgumentParser):
        """
        Initializes the LLMDefenderMiner class with attributes neuron_config,
        miner_set_weights, chromadb_client, model, tokenizer, yara_rules, wallet,
        subtensor, metagraph, miner_uid & hotkey_blacklisted.

        Arguments:
            parser:
                An ArgumentParser instance.

        Returns:
            None
        """
        super().__init__(parser=parser, profile="miner")

        self.neuron_config = self.config(
            bt_classes=[bt.subtensor, bt.logging, bt.wallet, bt.axon]
        )

        args = parser.parse_args()
        if args.miner_set_weights == "False":
            self.miner_set_weights = False
        else:
            self.miner_set_weights = True

        self.validator_min_stake = args.validator_min_stake

        self.wallet, self.subtensor, self.metagraph, self.miner_uid = self.setup()

        self.hotkey_blacklisted = False

        # Enable wandb if it has been configured
        if wandb is True:
            self.wandb_enabled = True
            self.wandb_handler = WandbHandler()
        else:
            self.wandb_enabled = False
            self.wandb_handler = None

        # Initialize the analyzers
        self.analyzers = {
            str(SupportedAnalyzers.PROMPT_INJECTION): PromptInjectionAnalyzer(
                wallet=self.wallet, subnet_version=self.subnet_version, wandb_handler=self.wandb_handler, miner_uid=self.miner_uid
            ),
            str(SupportedAnalyzers.SENSITIVE_INFORMATION): SensitiveInformationAnalyzer(
                wallet=self.wallet, subnet_version=self.subnet_version, wandb_handler=self.wandb_handler, miner_uid=self.miner_uid
            )
        }

    def setup(self) -> Tuple[bt.wallet, bt.subtensor, bt.metagraph, str]:
        """This function setups the neuron.

        The setup function initializes the neuron by registering the
        configuration.

        Arguments:
            None

        Returns:
            wallet:
                An instance of bittensor.wallet containing information about
                the wallet
            subtensor:
                An instance of bittensor.subtensor
            metagraph:
                An instance of bittensor.metagraph
            miner_uid:
                An instance of int consisting of the miner UID

        Raises:
            AttributeError:
                The AttributeError is raised if wallet, subtensor & metagraph cannot be logged.
        """
        bt.logging(config=self.neuron_config, logging_dir=self.neuron_config.full_path)
        bt.logging.info(
            f"Initializing miner for subnet: {self.neuron_config.netuid} on network: {self.neuron_config.subtensor.chain_endpoint} with config:\n {self.neuron_config}"
        )

        # Setup the bittensor objects
        try:
            wallet = bt.wallet(config=self.neuron_config)
            subtensor = bt.subtensor(config=self.neuron_config)
            metagraph = subtensor.metagraph(self.neuron_config.netuid)
        except AttributeError as e:
            bt.logging.error(f"Unable to setup bittensor objects: {e}")
            sys.exit()

        bt.logging.info(
            f"Bittensor objects initialized:\nMetagraph: {metagraph}\
            \nSubtensor: {subtensor}\nWallet: {wallet}"
        )

        # Validate that our hotkey can be found from metagraph
        if wallet.hotkey.ss58_address not in metagraph.hotkeys:
            bt.logging.error(
                f"Your miner: {wallet} is not registered to chain connection: {subtensor}. Run btcli register and try again"
            )
            sys.exit()

        # Get the unique identity (UID) from the network
        miner_uid = metagraph.hotkeys.index(wallet.hotkey.ss58_address)
        bt.logging.info(f"Miner is running with UID: {miner_uid}")

        return wallet, subtensor, metagraph, miner_uid
    
    def get_prompt_from_api(self, hotkey, signature, synapse_uuid, timestamp, nonce) -> dict:
        """Retrieves a prompt from the prompt API"""

        headers = {
            "X-Hotkey": hotkey,
            "X-Signature": signature,
            "X-SynapseUUID": synapse_uuid,
            "X-Timestamp": timestamp,
            "X-Nonce": nonce,
            "X-Version": str(self.subnet_version)
        }

        res = self.requests_post(url="https://fetch-api.synapsec.ai/fetch", headers=headers, data={}, timeout=12)
        
        if res and "prompt" in res.keys():
            return res["prompt"]
        return None

    def check_whitelist(self, hotkey):
        """
        Checks if a given validator hotkey has been whitelisted.

        Arguments:
            hotkey:
                A str instance depicting a hotkey.

        Returns:
            True:
                True is returned if the hotkey is whitelisted.
            False:
                False is returned if the hotkey is not whitelisted.
        """

        if isinstance(hotkey, bool) or not isinstance(hotkey, str):
            return False

        whitelisted_hotkeys = [
            "5G4gJgvAJCRS6ReaH9QxTCvXAuc4ho5fuobR7CMcHs4PRbbX",  # sn14 dev team test validator
        ]

        if hotkey in whitelisted_hotkeys:
            return True

        return False

    def blacklist(self, synapse: LLMDefenderProtocol) -> Tuple[bool, str]:
        """
        This function is executed before the synapse data has been
        deserialized.

        On a practical level this means that whatever blacklisting
        operations we want to perform, it must be done based on the
        request headers or other data that can be retrieved outside of
        the request data.

        As it currently stands, we want to blacklist requests that are
        not originating from valid validators. This includes:
        - unregistered hotkeys
        - entities which are not validators
        - entities with insufficient stake

        Returns:
            [True, ""] for blacklisted requests where the reason for
            blacklisting is contained in the quotes.
            [False, ""] for non-blacklisted requests, where the quotes
            contain a formatted string (f"Hotkey {synapse.dendrite.hotkey}
            has insufficient stake: {stake}",)
        """

        # Check whitelisted hotkeys (queries should always be allowed)
        if self.check_whitelist(hotkey=synapse.dendrite.hotkey):
            bt.logging.info(f"Accepted whitelisted hotkey: {synapse.dendrite.hotkey})")
            return (False, f"Accepted whitelisted hotkey: {synapse.dendrite.hotkey}")

        # Blacklist entities that have not registered their hotkey
        if synapse.dendrite.hotkey not in self.metagraph.hotkeys:
            bt.logging.info(f"Blacklisted unknown hotkey: {synapse.dendrite.hotkey}")
            return (
                True,
                f"Hotkey {synapse.dendrite.hotkey} was not found from metagraph.hotkeys",
            )

        # Blacklist entities that are not validators
        uid = self.metagraph.hotkeys.index(synapse.dendrite.hotkey)
        if not self.metagraph.validator_permit[uid]:
            bt.logging.info(f"Blacklisted non-validator: {synapse.dendrite.hotkey}")
            return (True, f"Hotkey {synapse.dendrite.hotkey} is not a validator")

        # Blacklist entities that have insufficient stake
        stake = float(self.metagraph.S[uid])
        if stake < self.validator_min_stake:
            bt.logging.info(
                f"Blacklisted validator {synapse.dendrite.hotkey} with insufficient stake: {stake}"
            )
            return (
                True,
                f"Hotkey {synapse.dendrite.hotkey} has insufficient stake: {stake}",
            )

        # Allow all other entities
        bt.logging.info(
            f"Accepted hotkey: {synapse.dendrite.hotkey} (UID: {uid} - Stake: {stake})"
        )
        return (False, f"Accepted hotkey: {synapse.dendrite.hotkey}")

    def priority(self, synapse: LLMDefenderProtocol) -> float:
        """
        This function defines the priority based on which the validators
        are selected. Higher priority value means the input from the
        validator is processed faster.

        Inputs:
            synapse:
                The synapse should be the LLMDefenderProtocol class
                (from llm_defender/base/protocol.py)

        Returns:
            stake:
                A float instance of how much TAO is staked.
        """

        # Prioritize whitelisted validators
        if self.check_whitelist(hotkey=synapse.dendrite.hotkey):
            return 10000000.0

        # Otherwise prioritize validators based on their stake
        uid = self.metagraph.hotkeys.index(synapse.dendrite.hotkey)
        stake = float(self.metagraph.S[uid])

        bt.logging.debug(
            f"Prioritized: {synapse.dendrite.hotkey} (UID: {uid} - Stake: {stake})"
        )

        return stake

    def forward(self, synapse: LLMDefenderProtocol) -> LLMDefenderProtocol:
        """
        The function is executed once the data from the
        validator has been deserialized, which means we can utilize the
        data to control the behavior of this function. All confidence
        score outputs, alongside other relevant output metadata--subnet_version,
        synapse_uuid--are appended to synapse.output.

        Inputs:
            synapse:
                The synapse should be the LLMDefenderProtocol class
                (from llm_defender/base/protocol.py)

        Returns:
            synapse:
                The synapse should be the LLMDefenderProtocol class
                (from llm_defender/base/protocol.py)
        """

        # Print version information and perform version checks
        bt.logging.debug(
            f"Synapse version: {synapse.subnet_version}, our version: {self.subnet_version}"
        )
        if synapse.subnet_version > self.subnet_version:
            bt.logging.warning(
                f"Received a synapse from a validator with higher subnet version ({synapse.subnet_version}) than yours ({self.subnet_version}). Please update the miner."
            )

        # Synapse signature verification
        data = f'{synapse.synapse_uuid}{synapse.synapse_nonce}{synapse.synapse_timestamp}'
        if not validate_signature(
            hotkey=synapse.dendrite.hotkey,
            data=data,
            signature=synapse.synapse_signature,
        ):
            bt.logging.debug(
                f"Failed to validate signature for the synapse. Hotkey: {synapse.dendrite.hotkey}, data: {data}, signature: {synapse.synapse_signature}"
            )
            return synapse
        else:
            bt.logging.debug(
                f"Succesfully validated signature for the synapse. Hotkey: {synapse.dendrite.hotkey}, data: {data}, signature: {synapse.synapse_signature}"
            )

        # Get the prompt to be analyzed
        nonce = str(secrets.token_hex(24))
        timestamp = str(int(time.time()))

        data = f'{synapse.synapse_uuid}{nonce}{timestamp}'

        prompt = self.get_prompt_from_api(
            hotkey=self.wallet.hotkey.ss58_address,
            signature=sign_data(wallet=self.wallet, data=data),
            synapse_uuid=synapse.synapse_uuid, 
            timestamp=timestamp, 
            nonce=nonce
        )

        # Execute the correct analyzer
<<<<<<< HEAD
        if not SupportedAnalyzers.is_valid(synapse.analyzer):
=======
        if synapse.analyzer == "Prompt Injection":
            bt.logging.debug(f"Executing the {synapse.analyzer} analyzer")
            output = self.analyzers["Prompt Injection"].execute(synapse=synapse, prompt=prompt)
        else:
>>>>>>> becae2e7
            bt.logging.error(
                f"Unable to process synapse: {synapse} due to invalid analyzer: {synapse.analyzer}"
            )
            return synapse

        bt.logging.debug(f"Executing the {synapse.analyzer} analyzer")
        output = self.analyzers[synapse.analyzer].execute(synapse=synapse)

        bt.logging.debug(
            f'Processed prompt with analyzer: {output["analyzer"]}'
        )
        bt.logging.debug(
            f'Engine data for {output["analyzer"]} analyzer: {output["engines"]}'
        )
        if self.check_whitelist(hotkey=synapse.dendrite.hotkey):
            bt.logging.success(
                f'Processed synapse from whitelisted hotkey: {synapse.dendrite.hotkey} - Confidence: {output["confidence"]} - UUID: {output["synapse_uuid"]}'
            )
        else:
            bt.logging.success(
                f'Processed synapse from UID: {self.metagraph.hotkeys.index(synapse.dendrite.hotkey)} - Confidence: {output["confidence"]} - UUID: {output["synapse_uuid"]}'
            )

        return synapse

    def check_remote_blacklist(self):
        """
        Retrieves the remote blacklist & updates the hotkey_blacklisted
        attribute.

        Arguments:
            None

        Returns:
            None

        Raises:
            requests.exceptions.JSONDecodeError:
                requests.exceptions.JSONDecodeError is raised if the response
                could not be read from the blacklist API.
            requests.exceptions.ConnectionError:
                requests.exceptions.ConnectionError is raised if the function is
                unable to connect to the blacklist API.
        """

        blacklist_api_url = "https://ujetecvbvi.execute-api.eu-west-1.amazonaws.com/default/sn14-blacklist-api"

        try:
            res = requests.get(url=blacklist_api_url, timeout=12)
            if res.status_code == 200:
                miner_blacklist = res.json()
                if validate_miner_blacklist(miner_blacklist):
                    bt.logging.trace(
                        f"Loaded remote miner blacklist: {miner_blacklist}"
                    )

                    is_blacklisted = False
                    for blacklist_entry in miner_blacklist:
                        if blacklist_entry["hotkey"] == self.wallet.hotkey.ss58_address:
                            bt.logging.warning(
                                f'Your hotkey has been blacklisted. Reason: {blacklist_entry["reason"]}'
                            )
                            is_blacklisted = True

                    self.hotkey_blacklisted = is_blacklisted

                bt.logging.trace(
                    f"Remote miner blacklist was formatted incorrectly or was empty: {miner_blacklist}"
                )

            else:
                bt.logging.warning(
                    f"Miner blacklist API returned unexpected status code: {res.status_code}"
                )
        except requests.exceptions.ReadTimeout as e:
            bt.logging.error(f"Request timed out: {e}")
        except requests.exceptions.JSONDecodeError as e:
            bt.logging.error(f"Unable to read the response from the API: {e}")
        except requests.exceptions.ConnectionError as e:
            bt.logging.error(f"Unable to connect to the blacklist API: {e}")
        except Exception as e:
            bt.logging.error(f'Generic error during request: {e}')<|MERGE_RESOLUTION|>--- conflicted
+++ resolved
@@ -18,12 +18,8 @@
 import time
 from llm_defender.base.neuron import BaseNeuron
 from llm_defender.base.protocol import LLMDefenderProtocol
-<<<<<<< HEAD
-from llm_defender.base.utils import validate_miner_blacklist, validate_signature
 from llm_defender.core.miners.analyzers import SupportedAnalyzers
-=======
 from llm_defender.base.utils import validate_miner_blacklist, validate_signature, sign_data
->>>>>>> becae2e7
 from llm_defender.core.miners.analyzers.prompt_injection.analyzer import (
     PromptInjectionAnalyzer,
 )
@@ -384,21 +380,14 @@
         )
 
         # Execute the correct analyzer
-<<<<<<< HEAD
         if not SupportedAnalyzers.is_valid(synapse.analyzer):
-=======
-        if synapse.analyzer == "Prompt Injection":
-            bt.logging.debug(f"Executing the {synapse.analyzer} analyzer")
-            output = self.analyzers["Prompt Injection"].execute(synapse=synapse, prompt=prompt)
-        else:
->>>>>>> becae2e7
             bt.logging.error(
                 f"Unable to process synapse: {synapse} due to invalid analyzer: {synapse.analyzer}"
             )
             return synapse
 
         bt.logging.debug(f"Executing the {synapse.analyzer} analyzer")
-        output = self.analyzers[synapse.analyzer].execute(synapse=synapse)
+        output = self.analyzers[synapse.analyzer].execute(synapse=synapse, prompt=prompt)
 
         bt.logging.debug(
             f'Processed prompt with analyzer: {output["analyzer"]}'

"""Module for prompt-injection neurons for the
llm-defender-subnet.

Long description

Typical example usage:

    foo = bar()
    foo.bar()
"""

from argparse import ArgumentParser
from typing import Tuple
import sys
import requests
import bittensor as bt
import time
from llm_defender.base.neuron import BaseNeuron
from llm_defender.base.protocol import LLMDefenderProtocol
<<<<<<< HEAD
from llm_defender.core.miners.engines.prompt_injection.yara import YaraEngine
from llm_defender.core.miners.engines.prompt_injection.text_classification import TextClassificationEngine
from llm_defender.core.miners.engines.prompt_injection.vector_search import VectorEngine
from llm_defender.base.utils import validate_miner_blacklist, wandb_available

if wandb_available():
    import wandb

class PromptInjectionMiner(BaseNeuron):
    """PromptInjectionMiner class for LLM Defender Subnet

    The PromptInjectionMiner class contains all of the code for a Miner neuron 
    to generate a confidence score for a Prompt Injection Attack.

    Attributes:
        neuron_config: 
            This attribute holds the configuration settings for the neuron: 
            bt.subtensor, bt.wallet, bt.logging & bt.axon
        miner_set_weights: 
            A boolean attribute that determines whether the miner sets weights. 
            This is set based on the command-line argument args.miner_set_weights.
        chromadb_client: 
            Stores the 'clint' output from VectorEngine.initialize() This is from: 
            llm_defender/core/miners/engines/prompt_injection/vector_search.py
        model: 
            Stores the 'model' output for an engine.
        tokenizer: 
            Stores the 'tokenized' output for an engine.
        yara_rules: 
            Stores the 'rules' output of YaraEngine.initialize() This is only when using 
            the YaraEngine, located at:

            llm_defender/core/miners/engines/prompt_injection/yara.py
        wallet: 
            Represents an instance of bittensor.wallet returned from the setup() method.
        subtensor: 
            An instance of bittensor.subtensor returned from the setup() method.
        metagraph: 
            An instance of bittensor.metagraph returned from the setup() method.
        miner_uid: 
            An int instance representing the unique identifier of the miner in the network returned 
            from the setup() method.
        hotkey_blacklisted: 
            A boolean flag indicating whether the miner's hotkey is blacklisted. It is initially 
            set to False and may be updated by the check_remote_blacklist() method.
        
=======
from llm_defender.base.utils import validate_miner_blacklist, validate_signature
from llm_defender.core.miners.analyzers.prompt_injection.analyzer import (
    PromptInjectionAnalyzer,
)


class LLMDefenderMiner(BaseNeuron):
    """LLMDefenderMiner class for LLM Defender Subnet

    The LLMDefenderMiner class contains all of the code for a Miner neuron

    Attributes:
        neuron_config:
            This attribute holds the configuration settings for the neuron:
            bt.subtensor, bt.wallet, bt.logging & bt.axon
        miner_set_weights:
            A boolean attribute that determines whether the miner sets weights.
            This is set based on the command-line argument args.miner_set_weights.
        wallet:
            Represents an instance of bittensor.wallet returned from the setup() method.
        subtensor:
            An instance of bittensor.subtensor returned from the setup() method.
        metagraph:
            An instance of bittensor.metagraph returned from the setup() method.
        miner_uid:
            An int instance representing the unique identifier of the miner in the network returned
            from the setup() method.
        hotkey_blacklisted:
            A boolean flag indicating whether the miner's hotkey is blacklisted. It is initially
            set to False and may be updated by the check_remote_blacklist() method.

>>>>>>> cdc5e1fb
    Methods:
        setup():
            This function initializes the neuron by registering the configuration.
        blacklist():
<<<<<<< HEAD
            This method blacklist requests that are not originating from valid 
            validators--insufficient hotkeys, entities which are not validators & 
            entities with insufficient stake 
        priority():
            This function defines the priority based on which the validators are 
            selected. Higher priority value means the input from the validator is 
            processed faster.
        forward():
            The function is executed once the data from the validator has been 
            deserialized, which means we can utilize the data to control the behavior 
            of this function.
        calculate_overall_confidence():
            This function calculates the overall confidence score for a prompt 
            injection attack.
        check_remote_blacklist():
            This function retrieves the remote blacklist (from the url: 
=======
            This method blacklist requests that are not originating from valid
            validators--insufficient hotkeys, entities which are not validators &
            entities with insufficient stake
        priority():
            This function defines the priority based on which the validators are
            selected. Higher priority value means the input from the validator is
            processed faster.
        forward():
            The function is executed once the data from the validator has been
            deserialized, which means we can utilize the data to control the behavior
            of this function.
        calculate_overall_confidence():
            This function calculates the overall confidence score for a prompt
            injection attack.
        check_remote_blacklist():
            This function retrieves the remote blacklist (from the url:
>>>>>>> cdc5e1fb
            https://ujetecvbvi.execute-api.eu-west-1.amazonaws.com/default/sn14-blacklist-api)
    """

    def __init__(self, parser: ArgumentParser):
        """
<<<<<<< HEAD
        Initializes the PromptInjectionMiner class with attributes neuron_config,
=======
        Initializes the LLMDefenderMiner class with attributes neuron_config,
>>>>>>> cdc5e1fb
        miner_set_weights, chromadb_client, model, tokenizer, yara_rules, wallet,
        subtensor, metagraph, miner_uid & hotkey_blacklisted.

        Arguments:
            parser:
                An ArgumentParser instance.
<<<<<<< HEAD
        
=======

>>>>>>> cdc5e1fb
        Returns:
            None
        """
        super().__init__(parser=parser, profile="miner")

        self.neuron_config = self.config(
            bt_classes=[bt.subtensor, bt.logging, bt.wallet, bt.axon]
        )

        args = parser.parse_args()
        if args.miner_set_weights == "False":
            self.miner_set_weights = False
        else:
            self.miner_set_weights = True

<<<<<<< HEAD
        self.wandb_available = wandb_available()        

        if args.use_wandb == 'True':
            self.use_wandb = True
        else:
            self.use_wandb = False

        if self.use_wandb and self.wandb_available:
            self.wandb_project = args.wandb_project 
            self.wandb_entity = args.wandb_entity

        self.chromadb_client = VectorEngine().initialize()

        self.model, self.tokenizer = TextClassificationEngine().initialize()
        self.yara_rules = YaraEngine().initialize()
=======
        self.validator_min_stake = args.validator_min_stake
>>>>>>> cdc5e1fb

        self.wallet, self.subtensor, self.metagraph, self.miner_uid = self.setup()

        self.hotkey_blacklisted = False

        # Initialize the analyzers
        self.analyzers = {
            "Prompt Injection": PromptInjectionAnalyzer(
                wallet=self.wallet, subnet_version=self.subnet_version
            )
        }

    def setup(self) -> Tuple[bt.wallet, bt.subtensor, bt.metagraph, str]:
        """This function setups the neuron.

        The setup function initializes the neuron by registering the
        configuration.

        Arguments:
            None

        Returns:
            wallet:
                An instance of bittensor.wallet containing information about
                the wallet
            subtensor:
                An instance of bittensor.subtensor
            metagraph:
                An instance of bittensor.metagraph
            miner_uid:
                An instance of int consisting of the miner UID

        Raises:
            AttributeError:
                The AttributeError is raised if wallet, subtensor & metagraph cannot be logged.
        """
        bt.logging(config=self.neuron_config, logging_dir=self.neuron_config.full_path)
        bt.logging.info(
            f"Initializing miner for subnet: {self.neuron_config.netuid} on network: {self.neuron_config.subtensor.chain_endpoint} with config:\n {self.neuron_config}"
        )

        # Setup the bittensor objects
        try:
            wallet = bt.wallet(config=self.neuron_config)
            subtensor = bt.subtensor(config=self.neuron_config)
            metagraph = subtensor.metagraph(self.neuron_config.netuid)
        except AttributeError as e:
            bt.logging.error(f"Unable to setup bittensor objects: {e}")
            sys.exit()

        bt.logging.info(
            f"Bittensor objects initialized:\nMetagraph: {metagraph}\
            \nSubtensor: {subtensor}\nWallet: {wallet}"
        )

        # Validate that our hotkey can be found from metagraph
        if wallet.hotkey.ss58_address not in metagraph.hotkeys:
            bt.logging.error(
                f"Your miner: {wallet} is not registered to chain connection: {subtensor}. Run btcli register and try again"
            )
            sys.exit()

        # Get the unique identity (UID) from the network
        miner_uid = metagraph.hotkeys.index(wallet.hotkey.ss58_address)
        bt.logging.info(f"Miner is running with UID: {miner_uid}")

        return wallet, subtensor, metagraph, miner_uid

    def check_whitelist(self, hotkey):
        """
        Checks if a given validator hotkey has been whitelisted.
<<<<<<< HEAD
        
        Arguments:
            hotkey:
                A str instance depicting a hotkey.
                
=======

        Arguments:
            hotkey:
                A str instance depicting a hotkey.

>>>>>>> cdc5e1fb
        Returns:
            True:
                True is returned if the hotkey is whitelisted.
            False:
<<<<<<< HEAD
                False is returned if the hotkey is not whitelisted.    
=======
                False is returned if the hotkey is not whitelisted.
>>>>>>> cdc5e1fb
        """

        if isinstance(hotkey, bool) or not isinstance(hotkey, str):
            return False

        whitelisted_hotkeys = [
            "5G4gJgvAJCRS6ReaH9QxTCvXAuc4ho5fuobR7CMcHs4PRbbX",  # sn14 dev team test validator
        ]

        if hotkey in whitelisted_hotkeys:
            return True

        return False

    def blacklist(self, synapse: LLMDefenderProtocol) -> Tuple[bool, str]:
        """
        This function is executed before the synapse data has been
        deserialized.

        On a practical level this means that whatever blacklisting
        operations we want to perform, it must be done based on the
        request headers or other data that can be retrieved outside of
        the request data.

        As it currently stands, we want to blacklist requests that are
        not originating from valid validators. This includes:
<<<<<<< HEAD
        - unregistered hotkeys 
        - entities which are not validators 
        - entities with insufficient stake 

        Returns: 
            [True, ""] for blacklisted requests where the reason for 
            blacklisting is contained in the quotes.
            [False, ""] for non-blacklisted requests, where the quotes 
            contain a formatted string (f"Hotkey {synapse.dendrite.hotkey} 
=======
        - unregistered hotkeys
        - entities which are not validators
        - entities with insufficient stake

        Returns:
            [True, ""] for blacklisted requests where the reason for
            blacklisting is contained in the quotes.
            [False, ""] for non-blacklisted requests, where the quotes
            contain a formatted string (f"Hotkey {synapse.dendrite.hotkey}
>>>>>>> cdc5e1fb
            has insufficient stake: {stake}",)
        """

        # Check whitelisted hotkeys (queries should always be allowed)
        if self.check_whitelist(hotkey=synapse.dendrite.hotkey):
            bt.logging.info(f"Accepted whitelisted hotkey: {synapse.dendrite.hotkey})")
            return (False, f"Accepted whitelisted hotkey: {synapse.dendrite.hotkey}")

        # Blacklist entities that have not registered their hotkey
        if synapse.dendrite.hotkey not in self.metagraph.hotkeys:
            bt.logging.info(f"Blacklisted unknown hotkey: {synapse.dendrite.hotkey}")
            return (
                True,
                f"Hotkey {synapse.dendrite.hotkey} was not found from metagraph.hotkeys",
            )

        # Blacklist entities that are not validators
        uid = self.metagraph.hotkeys.index(synapse.dendrite.hotkey)
        if not self.metagraph.validator_permit[uid]:
            bt.logging.info(f"Blacklisted non-validator: {synapse.dendrite.hotkey}")
            return (True, f"Hotkey {synapse.dendrite.hotkey} is not a validator")

        # Blacklist entities that have insufficient stake
        stake = float(self.metagraph.S[uid])
        if stake < self.validator_min_stake:
            bt.logging.info(
                f"Blacklisted validator {synapse.dendrite.hotkey} with insufficient stake: {stake}"
            )
            return (
                True,
                f"Hotkey {synapse.dendrite.hotkey} has insufficient stake: {stake}",
            )

        # Allow all other entities
        bt.logging.info(
            f"Accepted hotkey: {synapse.dendrite.hotkey} (UID: {uid} - Stake: {stake})"
        )
        return (False, f"Accepted hotkey: {synapse.dendrite.hotkey}")

    def priority(self, synapse: LLMDefenderProtocol) -> float:
        """
        This function defines the priority based on which the validators
        are selected. Higher priority value means the input from the
        validator is processed faster.
<<<<<<< HEAD

        Inputs:
            synapse:
                The synapse should be the LLMDefenderProtocol class 
                (from llm_defender/base/protocol.py)

        Returns:
            stake:
                A float instance of how much TAO is staked.
        """
=======

        Inputs:
            synapse:
                The synapse should be the LLMDefenderProtocol class
                (from llm_defender/base/protocol.py)

        Returns:
            stake:
                A float instance of how much TAO is staked.
        """

        # Prioritize whitelisted validators
        if self.check_whitelist(hotkey=synapse.dendrite.hotkey):
            return 10000000.0

>>>>>>> cdc5e1fb
        # Otherwise prioritize validators based on their stake
        uid = self.metagraph.hotkeys.index(synapse.dendrite.hotkey)
        stake = float(self.metagraph.S[uid])

        bt.logging.debug(
            f"Prioritized: {synapse.dendrite.hotkey} (UID: {uid} - Stake: {stake})"
        )

        return stake

    def forward(self, synapse: LLMDefenderProtocol) -> LLMDefenderProtocol:
<<<<<<< HEAD
        """
        The function is executed once the data from the
        validator has been deserialized, which means we can utilize the
        data to control the behavior of this function. All confidence 
        score outputs, alongside other relevant output metadata--subnet_version, 
        synapse_uuid--are appended to synapse.output.

        Inputs:
            synapse:
                The synapse should be the LLMDefenderProtocol class 
                (from llm_defender/base/protocol.py)

        Returns:
            synapse:
                The synapse should be the LLMDefenderProtocol class 
                (from llm_defender/base/protocol.py)
        """
        if synapse.subnet_version:
            bt.logging.debug(
                f"Synapse version: {synapse.subnet_version}, our version: {self.subnet_version}"
            )   
            if synapse.subnet_version > self.subnet_version:
                bt.logging.warning(
                    f"Received a synapse from a validator with higher subnet version ({synapse.subnet_version}) than yours ({self.subnet_version}). Please update the miner."
                )

        # Responses are stored in a list
        output = {"confidence": 0.5, "prompt": synapse.prompt, "engines": []}

        engine_confidences = []

        # Execute YARA engine
        yara_engine = YaraEngine(prompt=synapse.prompt)
        yara_engine.execute(rules=self.yara_rules)
        yara_response = yara_engine.get_response().get_dict()
        output["engines"].append(yara_response)
        engine_confidences.append(yara_response["confidence"])
        
        # Execute Text Classification engine
        text_classification_engine = TextClassificationEngine(prompt=synapse.prompt)
        text_classification_engine.execute(model=self.model, tokenizer=self.tokenizer)
        text_classification_response = text_classification_engine.get_response().get_dict()
        output["engines"].append(text_classification_response)
        engine_confidences.append(text_classification_response["confidence"])

        # Execute Vector Search engine
        vector_engine = VectorEngine(prompt=synapse.prompt)
        vector_engine.execute(client=self.chromadb_client)
        vector_response = vector_engine.get_response().get_dict()
        output["engines"].append(vector_response)
        engine_confidences.append(vector_response["confidence"])

        # Determine engine weights. These should corresponding to the
        # order of execution. You should modify these values as a part
        # of the fine-tuning process. Defaults to equal weight to all engines.
        engine_weights = [1/len(engine_confidences) for _ in engine_confidences]
=======
        """
        The function is executed once the data from the
        validator has been deserialized, which means we can utilize the
        data to control the behavior of this function. All confidence
        score outputs, alongside other relevant output metadata--subnet_version,
        synapse_uuid--are appended to synapse.output.

        Inputs:
            synapse:
                The synapse should be the LLMDefenderProtocol class
                (from llm_defender/base/protocol.py)

        Returns:
            synapse:
                The synapse should be the LLMDefenderProtocol class
                (from llm_defender/base/protocol.py)
        """
>>>>>>> cdc5e1fb

        # Print version information and perform version checks
        bt.logging.debug(
            f"Synapse version: {synapse.subnet_version}, our version: {self.subnet_version}"
        )
        if synapse.subnet_version > self.subnet_version:
            bt.logging.warning(
                f"Received a synapse from a validator with higher subnet version ({synapse.subnet_version}) than yours ({self.subnet_version}). Please update the miner."
            )

        # Synapse signature verification
        if not validate_signature(
            hotkey=synapse.dendrite.hotkey,
            data=synapse.synapse_uuid,
            signature=synapse.synapse_signature,
        ):
            bt.logging.debug(
                f"Failed to validate signature for the synapse. Hotkey: {synapse.dendrite.hotkey}, data: {synapse.synapse_uuid}, signature: {synapse.synapse_signature}"
            )
            return synapse
        else:
            bt.logging.debug(
                f"Succesfully validated signature for the synapse. Hotkey: {synapse.dendrite.hotkey}, data: {synapse.synapse_uuid}, signature: {synapse.synapse_signature}"
            )

        # Execute the correct analyzer
        if synapse.analyzer == "Prompt Injection":
            bt.logging.debug(f'Executing the {synapse.analyzer} analyzer')
            output = self.analyzers["Prompt Injection"].execute(synapse=synapse)
        else:
            bt.logging.error(f'Unable to process synapse: {synapse} due to invalid analyzer: {synapse.analyzer}')
            return synapse

        bt.logging.debug(f'Processed prompt: {output["prompt"]} with analyzer: {output["analyzer"]}')
        bt.logging.debug(f'Engine data for {output["analyzer"]} analyzer: {output["engines"]}')
        bt.logging.success(
            f'Processed synapse from UID: {self.metagraph.hotkeys.index(synapse.dendrite.hotkey)} - Confidence: {output["confidence"]} - UUID: {output["synapse_uuid"]}'
        )

        if self.use_wandb and self.wandb_available:
            try:
                wandb_logs = [
                    {"YARA Confidence":yara_response['confidence']},
                    {"Text Classification Confidence":text_classification_response['confidence']},
                    {"Vector Search Confidence":vector_response['confidence']},
                    {"Total Confidence":output['confidence']}
                ]   
                log_timestamp = int(time.time())
                for wl in wandb_logs:
                    wandb.log(wl, step=log_timestamp)    
                bt.logging.trace(f"Wandb logs added: {wandb_logs}")
            except:
                bt.logging.trace("Wandb logging failed for engine confidences.")
            
        return synapse
<<<<<<< HEAD
    
    def calculate_overall_confidence(self, confidences, weights):
        """
        Function to calculate the overall confidence
        
        Arguments:
            confidences:
                A list containing confidence values (between 0.0 and 1.0)
            weights:
                A list containing the weights for each associated confidence value 
                (the sum of all weights should approximate 1.0 with a tolerance of 0.01)

        Returns:
            overall_score:
                A float instance of the overall confidence score given confidences
                & weights

        Raises:
            ValueError:
                The ValueError is raised if
                    - The number of confidences & weights do not match
                    - The confidences are not between 0.0 and 1.0
                    - The sum of the weights does not approximate 1.0 (with a tolerance of 0.01)
        """
        if len(confidences) != len(weights):
            raise ValueError("Number of confidences and weights should match")
        
        if any(confidence < 0.0 or confidence > 1.0 for confidence in confidences):
            raise ValueError("Confidences should be between 0.0 and 1.0")
        
        if not (0.99 <= sum(weights) <= 1.01):
            raise ValueError("Sum of weights should be approximately 1.0")

        # Calculate the weighted average of confidences
        weighted_sum = sum(confidence * weight for confidence, weight in zip(confidences, weights))
        
        # Calculate the overall confidence
        overall_score = min(1.0, max(0.0, weighted_sum))
        bt.logging.debug(f'Calculated weighted confidence: {weighted_sum}. Original confidence: {sum(confidences)/len(confidences)}')

        return overall_score

    def check_remote_blacklist(self):
        """
        Retrieves the remote blacklist & updates the hotkey_blacklisted 
        attribute.
        
        Arguments:
            None
        
=======

    def check_remote_blacklist(self):
        """
        Retrieves the remote blacklist & updates the hotkey_blacklisted
        attribute.

        Arguments:
            None

>>>>>>> cdc5e1fb
        Returns:
            None

        Raises:
            requests.exceptions.JSONDecodeError:
<<<<<<< HEAD
                requests.exceptions.JSONDecodeError is raised if the response 
                could not be read from the blacklist API.
            requests.exceptions.ConnectionError:
                requests.exceptions.ConnectionError is raised if the function is 
=======
                requests.exceptions.JSONDecodeError is raised if the response
                could not be read from the blacklist API.
            requests.exceptions.ConnectionError:
                requests.exceptions.ConnectionError is raised if the function is
>>>>>>> cdc5e1fb
                unable to connect to the blacklist API.
        """

        blacklist_api_url = "https://ujetecvbvi.execute-api.eu-west-1.amazonaws.com/default/sn14-blacklist-api"

        try:
            res = requests.get(url=blacklist_api_url, timeout=12)
            if res.status_code == 200:
                miner_blacklist = res.json()
                if validate_miner_blacklist(miner_blacklist):
                    bt.logging.trace(
                        f"Loaded remote miner blacklist: {miner_blacklist}"
                    )

                    is_blacklisted = False
                    for blacklist_entry in miner_blacklist:
                        if blacklist_entry["hotkey"] == self.wallet.hotkey.ss58_address:
                            bt.logging.warning(
                                f'Your hotkey has been blacklisted. Reason: {blacklist_entry["reason"]}'
                            )
                            is_blacklisted = True

                    self.hotkey_blacklisted = is_blacklisted

                bt.logging.trace(
                    f"Remote miner blacklist was formatted incorrectly or was empty: {miner_blacklist}"
                )

            else:
                bt.logging.warning(
                    f"Miner blacklist API returned unexpected status code: {res.status_code}"
                )

        except requests.exceptions.JSONDecodeError as e:
            bt.logging.error(f"Unable to read the response from the API: {e}")
        except requests.exceptions.ConnectionError as e:
            bt.logging.error(f"Unable to connect to the blacklist API: {e}")<|MERGE_RESOLUTION|>--- conflicted
+++ resolved
@@ -14,57 +14,8 @@
 import sys
 import requests
 import bittensor as bt
-import time
 from llm_defender.base.neuron import BaseNeuron
 from llm_defender.base.protocol import LLMDefenderProtocol
-<<<<<<< HEAD
-from llm_defender.core.miners.engines.prompt_injection.yara import YaraEngine
-from llm_defender.core.miners.engines.prompt_injection.text_classification import TextClassificationEngine
-from llm_defender.core.miners.engines.prompt_injection.vector_search import VectorEngine
-from llm_defender.base.utils import validate_miner_blacklist, wandb_available
-
-if wandb_available():
-    import wandb
-
-class PromptInjectionMiner(BaseNeuron):
-    """PromptInjectionMiner class for LLM Defender Subnet
-
-    The PromptInjectionMiner class contains all of the code for a Miner neuron 
-    to generate a confidence score for a Prompt Injection Attack.
-
-    Attributes:
-        neuron_config: 
-            This attribute holds the configuration settings for the neuron: 
-            bt.subtensor, bt.wallet, bt.logging & bt.axon
-        miner_set_weights: 
-            A boolean attribute that determines whether the miner sets weights. 
-            This is set based on the command-line argument args.miner_set_weights.
-        chromadb_client: 
-            Stores the 'clint' output from VectorEngine.initialize() This is from: 
-            llm_defender/core/miners/engines/prompt_injection/vector_search.py
-        model: 
-            Stores the 'model' output for an engine.
-        tokenizer: 
-            Stores the 'tokenized' output for an engine.
-        yara_rules: 
-            Stores the 'rules' output of YaraEngine.initialize() This is only when using 
-            the YaraEngine, located at:
-
-            llm_defender/core/miners/engines/prompt_injection/yara.py
-        wallet: 
-            Represents an instance of bittensor.wallet returned from the setup() method.
-        subtensor: 
-            An instance of bittensor.subtensor returned from the setup() method.
-        metagraph: 
-            An instance of bittensor.metagraph returned from the setup() method.
-        miner_uid: 
-            An int instance representing the unique identifier of the miner in the network returned 
-            from the setup() method.
-        hotkey_blacklisted: 
-            A boolean flag indicating whether the miner's hotkey is blacklisted. It is initially 
-            set to False and may be updated by the check_remote_blacklist() method.
-        
-=======
 from llm_defender.base.utils import validate_miner_blacklist, validate_signature
 from llm_defender.core.miners.analyzers.prompt_injection.analyzer import (
     PromptInjectionAnalyzer,
@@ -96,29 +47,10 @@
             A boolean flag indicating whether the miner's hotkey is blacklisted. It is initially
             set to False and may be updated by the check_remote_blacklist() method.
 
->>>>>>> cdc5e1fb
     Methods:
         setup():
             This function initializes the neuron by registering the configuration.
         blacklist():
-<<<<<<< HEAD
-            This method blacklist requests that are not originating from valid 
-            validators--insufficient hotkeys, entities which are not validators & 
-            entities with insufficient stake 
-        priority():
-            This function defines the priority based on which the validators are 
-            selected. Higher priority value means the input from the validator is 
-            processed faster.
-        forward():
-            The function is executed once the data from the validator has been 
-            deserialized, which means we can utilize the data to control the behavior 
-            of this function.
-        calculate_overall_confidence():
-            This function calculates the overall confidence score for a prompt 
-            injection attack.
-        check_remote_blacklist():
-            This function retrieves the remote blacklist (from the url: 
-=======
             This method blacklist requests that are not originating from valid
             validators--insufficient hotkeys, entities which are not validators &
             entities with insufficient stake
@@ -135,28 +67,19 @@
             injection attack.
         check_remote_blacklist():
             This function retrieves the remote blacklist (from the url:
->>>>>>> cdc5e1fb
             https://ujetecvbvi.execute-api.eu-west-1.amazonaws.com/default/sn14-blacklist-api)
     """
 
     def __init__(self, parser: ArgumentParser):
         """
-<<<<<<< HEAD
-        Initializes the PromptInjectionMiner class with attributes neuron_config,
-=======
         Initializes the LLMDefenderMiner class with attributes neuron_config,
->>>>>>> cdc5e1fb
         miner_set_weights, chromadb_client, model, tokenizer, yara_rules, wallet,
         subtensor, metagraph, miner_uid & hotkey_blacklisted.
 
         Arguments:
             parser:
                 An ArgumentParser instance.
-<<<<<<< HEAD
-        
-=======
-
->>>>>>> cdc5e1fb
+
         Returns:
             None
         """
@@ -172,25 +95,7 @@
         else:
             self.miner_set_weights = True
 
-<<<<<<< HEAD
-        self.wandb_available = wandb_available()        
-
-        if args.use_wandb == 'True':
-            self.use_wandb = True
-        else:
-            self.use_wandb = False
-
-        if self.use_wandb and self.wandb_available:
-            self.wandb_project = args.wandb_project 
-            self.wandb_entity = args.wandb_entity
-
-        self.chromadb_client = VectorEngine().initialize()
-
-        self.model, self.tokenizer = TextClassificationEngine().initialize()
-        self.yara_rules = YaraEngine().initialize()
-=======
         self.validator_min_stake = args.validator_min_stake
->>>>>>> cdc5e1fb
 
         self.wallet, self.subtensor, self.metagraph, self.miner_uid = self.setup()
 
@@ -199,7 +104,7 @@
         # Initialize the analyzers
         self.analyzers = {
             "Prompt Injection": PromptInjectionAnalyzer(
-                wallet=self.wallet, subnet_version=self.subnet_version
+                wallet=self.wallet, subnet_version=self.subnet_version, args=args
             )
         }
 
@@ -262,28 +167,16 @@
     def check_whitelist(self, hotkey):
         """
         Checks if a given validator hotkey has been whitelisted.
-<<<<<<< HEAD
-        
+
         Arguments:
             hotkey:
                 A str instance depicting a hotkey.
-                
-=======
-
-        Arguments:
-            hotkey:
-                A str instance depicting a hotkey.
-
->>>>>>> cdc5e1fb
+
         Returns:
             True:
                 True is returned if the hotkey is whitelisted.
             False:
-<<<<<<< HEAD
-                False is returned if the hotkey is not whitelisted.    
-=======
                 False is returned if the hotkey is not whitelisted.
->>>>>>> cdc5e1fb
         """
 
         if isinstance(hotkey, bool) or not isinstance(hotkey, str):
@@ -310,17 +203,6 @@
 
         As it currently stands, we want to blacklist requests that are
         not originating from valid validators. This includes:
-<<<<<<< HEAD
-        - unregistered hotkeys 
-        - entities which are not validators 
-        - entities with insufficient stake 
-
-        Returns: 
-            [True, ""] for blacklisted requests where the reason for 
-            blacklisting is contained in the quotes.
-            [False, ""] for non-blacklisted requests, where the quotes 
-            contain a formatted string (f"Hotkey {synapse.dendrite.hotkey} 
-=======
         - unregistered hotkeys
         - entities which are not validators
         - entities with insufficient stake
@@ -330,7 +212,6 @@
             blacklisting is contained in the quotes.
             [False, ""] for non-blacklisted requests, where the quotes
             contain a formatted string (f"Hotkey {synapse.dendrite.hotkey}
->>>>>>> cdc5e1fb
             has insufficient stake: {stake}",)
         """
 
@@ -375,18 +256,6 @@
         This function defines the priority based on which the validators
         are selected. Higher priority value means the input from the
         validator is processed faster.
-<<<<<<< HEAD
-
-        Inputs:
-            synapse:
-                The synapse should be the LLMDefenderProtocol class 
-                (from llm_defender/base/protocol.py)
-
-        Returns:
-            stake:
-                A float instance of how much TAO is staked.
-        """
-=======
 
         Inputs:
             synapse:
@@ -402,7 +271,6 @@
         if self.check_whitelist(hotkey=synapse.dendrite.hotkey):
             return 10000000.0
 
->>>>>>> cdc5e1fb
         # Otherwise prioritize validators based on their stake
         uid = self.metagraph.hotkeys.index(synapse.dendrite.hotkey)
         stake = float(self.metagraph.S[uid])
@@ -414,64 +282,6 @@
         return stake
 
     def forward(self, synapse: LLMDefenderProtocol) -> LLMDefenderProtocol:
-<<<<<<< HEAD
-        """
-        The function is executed once the data from the
-        validator has been deserialized, which means we can utilize the
-        data to control the behavior of this function. All confidence 
-        score outputs, alongside other relevant output metadata--subnet_version, 
-        synapse_uuid--are appended to synapse.output.
-
-        Inputs:
-            synapse:
-                The synapse should be the LLMDefenderProtocol class 
-                (from llm_defender/base/protocol.py)
-
-        Returns:
-            synapse:
-                The synapse should be the LLMDefenderProtocol class 
-                (from llm_defender/base/protocol.py)
-        """
-        if synapse.subnet_version:
-            bt.logging.debug(
-                f"Synapse version: {synapse.subnet_version}, our version: {self.subnet_version}"
-            )   
-            if synapse.subnet_version > self.subnet_version:
-                bt.logging.warning(
-                    f"Received a synapse from a validator with higher subnet version ({synapse.subnet_version}) than yours ({self.subnet_version}). Please update the miner."
-                )
-
-        # Responses are stored in a list
-        output = {"confidence": 0.5, "prompt": synapse.prompt, "engines": []}
-
-        engine_confidences = []
-
-        # Execute YARA engine
-        yara_engine = YaraEngine(prompt=synapse.prompt)
-        yara_engine.execute(rules=self.yara_rules)
-        yara_response = yara_engine.get_response().get_dict()
-        output["engines"].append(yara_response)
-        engine_confidences.append(yara_response["confidence"])
-        
-        # Execute Text Classification engine
-        text_classification_engine = TextClassificationEngine(prompt=synapse.prompt)
-        text_classification_engine.execute(model=self.model, tokenizer=self.tokenizer)
-        text_classification_response = text_classification_engine.get_response().get_dict()
-        output["engines"].append(text_classification_response)
-        engine_confidences.append(text_classification_response["confidence"])
-
-        # Execute Vector Search engine
-        vector_engine = VectorEngine(prompt=synapse.prompt)
-        vector_engine.execute(client=self.chromadb_client)
-        vector_response = vector_engine.get_response().get_dict()
-        output["engines"].append(vector_response)
-        engine_confidences.append(vector_response["confidence"])
-
-        # Determine engine weights. These should corresponding to the
-        # order of execution. You should modify these values as a part
-        # of the fine-tuning process. Defaults to equal weight to all engines.
-        engine_weights = [1/len(engine_confidences) for _ in engine_confidences]
-=======
         """
         The function is executed once the data from the
         validator has been deserialized, which means we can utilize the
@@ -489,7 +299,6 @@
                 The synapse should be the LLMDefenderProtocol class
                 (from llm_defender/base/protocol.py)
         """
->>>>>>> cdc5e1fb
 
         # Print version information and perform version checks
         bt.logging.debug(
@@ -517,112 +326,43 @@
 
         # Execute the correct analyzer
         if synapse.analyzer == "Prompt Injection":
-            bt.logging.debug(f'Executing the {synapse.analyzer} analyzer')
+            bt.logging.debug(f"Executing the {synapse.analyzer} analyzer")
             output = self.analyzers["Prompt Injection"].execute(synapse=synapse)
         else:
-            bt.logging.error(f'Unable to process synapse: {synapse} due to invalid analyzer: {synapse.analyzer}')
+            bt.logging.error(
+                f"Unable to process synapse: {synapse} due to invalid analyzer: {synapse.analyzer}"
+            )
             return synapse
 
-        bt.logging.debug(f'Processed prompt: {output["prompt"]} with analyzer: {output["analyzer"]}')
-        bt.logging.debug(f'Engine data for {output["analyzer"]} analyzer: {output["engines"]}')
+        bt.logging.debug(
+            f'Processed prompt: {output["prompt"]} with analyzer: {output["analyzer"]}'
+        )
+        bt.logging.debug(
+            f'Engine data for {output["analyzer"]} analyzer: {output["engines"]}'
+        )
         bt.logging.success(
             f'Processed synapse from UID: {self.metagraph.hotkeys.index(synapse.dendrite.hotkey)} - Confidence: {output["confidence"]} - UUID: {output["synapse_uuid"]}'
         )
 
-        if self.use_wandb and self.wandb_available:
-            try:
-                wandb_logs = [
-                    {"YARA Confidence":yara_response['confidence']},
-                    {"Text Classification Confidence":text_classification_response['confidence']},
-                    {"Vector Search Confidence":vector_response['confidence']},
-                    {"Total Confidence":output['confidence']}
-                ]   
-                log_timestamp = int(time.time())
-                for wl in wandb_logs:
-                    wandb.log(wl, step=log_timestamp)    
-                bt.logging.trace(f"Wandb logs added: {wandb_logs}")
-            except:
-                bt.logging.trace("Wandb logging failed for engine confidences.")
-            
         return synapse
-<<<<<<< HEAD
-    
-    def calculate_overall_confidence(self, confidences, weights):
-        """
-        Function to calculate the overall confidence
-        
-        Arguments:
-            confidences:
-                A list containing confidence values (between 0.0 and 1.0)
-            weights:
-                A list containing the weights for each associated confidence value 
-                (the sum of all weights should approximate 1.0 with a tolerance of 0.01)
-
-        Returns:
-            overall_score:
-                A float instance of the overall confidence score given confidences
-                & weights
-
-        Raises:
-            ValueError:
-                The ValueError is raised if
-                    - The number of confidences & weights do not match
-                    - The confidences are not between 0.0 and 1.0
-                    - The sum of the weights does not approximate 1.0 (with a tolerance of 0.01)
-        """
-        if len(confidences) != len(weights):
-            raise ValueError("Number of confidences and weights should match")
-        
-        if any(confidence < 0.0 or confidence > 1.0 for confidence in confidences):
-            raise ValueError("Confidences should be between 0.0 and 1.0")
-        
-        if not (0.99 <= sum(weights) <= 1.01):
-            raise ValueError("Sum of weights should be approximately 1.0")
-
-        # Calculate the weighted average of confidences
-        weighted_sum = sum(confidence * weight for confidence, weight in zip(confidences, weights))
-        
-        # Calculate the overall confidence
-        overall_score = min(1.0, max(0.0, weighted_sum))
-        bt.logging.debug(f'Calculated weighted confidence: {weighted_sum}. Original confidence: {sum(confidences)/len(confidences)}')
-
-        return overall_score
 
     def check_remote_blacklist(self):
         """
-        Retrieves the remote blacklist & updates the hotkey_blacklisted 
+        Retrieves the remote blacklist & updates the hotkey_blacklisted
         attribute.
-        
+
         Arguments:
             None
-        
-=======
-
-    def check_remote_blacklist(self):
-        """
-        Retrieves the remote blacklist & updates the hotkey_blacklisted
-        attribute.
-
-        Arguments:
-            None
-
->>>>>>> cdc5e1fb
+
         Returns:
             None
 
         Raises:
             requests.exceptions.JSONDecodeError:
-<<<<<<< HEAD
-                requests.exceptions.JSONDecodeError is raised if the response 
-                could not be read from the blacklist API.
-            requests.exceptions.ConnectionError:
-                requests.exceptions.ConnectionError is raised if the function is 
-=======
                 requests.exceptions.JSONDecodeError is raised if the response
                 could not be read from the blacklist API.
             requests.exceptions.ConnectionError:
                 requests.exceptions.ConnectionError is raised if the function is
->>>>>>> cdc5e1fb
                 unable to connect to the blacklist API.
         """
 

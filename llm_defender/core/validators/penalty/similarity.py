--- conflicted
+++ resolved
@@ -86,29 +86,6 @@
     )
     return penalty
 
-<<<<<<< HEAD
-#def _check_confidence_history(
-#        uid, miner_responses, penalty_name = 'Confidence score similarity'
-#    ):
-#   
-#    penalty = 0.0
-#    similar_confidences = []
-#   for i, first_response in enumerate(miner_responses):
-#        first_confidence_value = first_response['response']['confidence']
-#        for j, second_response in enumerate(miner_responses):
-#            if i == j:
-#                continue
-#            second_confidence_value = second_response['response']['confidence']
-#            if abs(first_confidence_value - second_confidence_value) <= 0.03:
-#                similar_confidences.append([first_confidence_value, second_confidence_value])
-#    
-#    penalty += len(similar_confidences) * 0.05
-#    bt.logging.trace(
-#    f"Applied penalty score '{penalty}' from rule '{penalty_name}' for UID: '{uid}'. Instances of similar confidences found within tolerance of 0.03: {len(similar_confidences)}"
-#    )
-#    
-#    return penalty
-=======
 # def _check_confidence_history(
 #         uid, miner_responses, penalty_name = 'Confidence score similarity'
 #     ):
@@ -130,7 +107,6 @@
 #     )
     
 #     return penalty
->>>>>>> cdc5e1fb
 
 def check_penalty(uid, miner_responses):
     """
@@ -169,10 +145,6 @@
 
     for engine in ["engine:text_classification", "engine:yara", "engine:vector_search"]:
         penalty += _check_response_history(uid, miner_responses, engine)
-<<<<<<< HEAD
-#    penalty += _check_confidence_history(uid, miner_responses)
-=======
     # penalty += _check_confidence_history(uid, miner_responses)
->>>>>>> cdc5e1fb
 
     return penalty
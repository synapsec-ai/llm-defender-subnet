--- conflicted
+++ resolved
@@ -1,9 +1,6 @@
 import bittensor as bt
 from llm_defender.base.utils import validate_uid
-<<<<<<< HEAD
 from llm_defender.core.validators.penalty.response import PenaltyResponse
-=======
->>>>>>> becae2e7
 
 
 def _check_confidence_validity(uid, response, penalty_name="Confidence out-of-bounds"):
@@ -112,11 +109,7 @@
 
     return penalty
 
-<<<<<<< HEAD
-def check_penalty(uid, miner_responses, response, prompt): #@1
-=======
 def check_penalty(uid, miner_responses, response):
->>>>>>> becae2e7
     """
     This function checks the total penalty score within the base category, which
     contains the methods:
@@ -159,10 +152,7 @@
         return 5.0
 
     penalty = 0.0
-<<<<<<< HEAD
-    penalty += PenaltyResponse.check_prompt_response_mismatch(uid, response, prompt)
-=======
->>>>>>> becae2e7
+    penalty += PenaltyResponse.check_prompt_response_mismatch(uid, response)
     penalty += _check_confidence_validity(uid, response)
     penalty += _check_response_history(uid, miner_responses)
 

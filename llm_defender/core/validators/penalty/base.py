import bittensor as bt
from llm_defender.base.utils import validate_uid

def _check_prompt_response_mismatch(
    uid, response, prompt, penalty_name="Prompt/Response mismatch"
):
    """
    Checks if the response's prompt matches the given prompt. If there is a mismatch,
    a penalty of 20.0 is applied. If the response prompt and given prompt do match,
    then a penalty of 0.0 is applied. The penalty is then returned. 

    Arguments:
        uid:
            An int instance displaying a unique user id for a miner. Must be 
            between 0 and 255.
        response:
            A dict instance which must contain the flag 'prompt' containing a str
            instance which displays the exact same prompt as the prompt argument.
        prompt:
            A str instance which displays a prompt. 
        penalty_name:
            A str instance displaying the name of the penalty being administered
            by the _check_prompt_response_mismatch() method. Default is 'Prompt/Response
            Mismatch'.
            
            This argument generally should not be altered.

    Returns:
        penalty:
            A float value which will either be 0.0 (response['prompt'] and prompt are
            identical strings), or 20.0 if they are not and there is a prompt/response 
            mismatch.
    """
    penalty = 0.0
    if response["prompt"] != prompt:
        penalty = 20.0
    bt.logging.trace(
        f"Applied penalty score '{penalty}' from rule '{penalty_name}' for UID: '{uid}'"
    )
    return penalty


def _check_confidence_validity(uid, response, penalty_name="Confidence out-of-bounds"):
    """
    This method checks whether a confidence value is out of bounds (below 0.0, or above 1.0).
    If this is the case, it applies a penalty of 20.0, and if this is not the case the penalty
    will be 0.0. The penalty is then returned.

    Arguments:
        uid:
            An int instance displaying a unique user id for a miner. Must be 
            between 0 and 255.
        response:
            A dict instance which must contain the flag 'confidence' containing a float
            instance representing the confidence score for a given prompt.
        penalty_name:
            A str instance displaying the name of the penalty being administered
            by the _check_confidence_validity() method. Default is 'Confidence out-of-bounds'.
            
            This argument generally should not be altered.


    Returns:
        penalty:
            This is a float instance of value 20.0 if the confidence value is out-of-bounds, 
            or 0.0 if the confidence value is in bounds (between 0.0 and 1.0).
    """
    penalty = 0.0
    if response["confidence"] > 1.0 or response["confidence"] < 0.0:
        penalty = 20.0
    bt.logging.trace(
        f"Applied penalty score '{penalty}' from rule '{penalty_name}' for UID: '{uid}'"
    )
    return penalty


def _check_response_history(
    uid, miner_responses, penalty_name="Suspicious response history"
):
    """
    This method checks the history of a miner's outputted confidence values and determines
    if it is suspicious by taking the average confidence score and applying a penalty based on this.

    Arguments:
        uid:
            An int instance displaying a unique user id for a miner. Must be 
            between 0 and 255.
        miner_responses:
            A iterable instance where each element must be a dict instance containing flag 'confidence',
            and a float value between 0.0 and 1.0 as its associated value.
        penalty_name:
            A str instance displaying the name of the penalty being administered
<<<<<<< HEAD
            by the _check_confidence_history() method. Default is 'Suspicious confidence history'.
=======
            by the _check_response_history() method. Default is 'Suspicious response history'.
>>>>>>> cdc5e1fb
            
            This argument generally should not be altered.

    Returns:
        penalty:
            A float instance which depends on the average value of the miner's response 
            confidence values. The penalty will be:
                ---> 7.0 if the average confidence score is between 0.45 and 0.55. 
                This is because many of the engines are set to output 0.5 as a default 
                confidence value if the logic cannot be executed, so if the averages are 
                within a tolerance of 0.05 of 0.5 it likely means that the engine logic 
                failed to execute over multiple different scoring attempts.
                ---> 4.0 if the average confidence is lower than 0.45 and greater than
                or equal to 0.35, or if the average confidence is greater than 0.9.
                ---> 6.0 if the average confidence is less than 0.35.
    """
    total_distance = 0
    count = 0
    penalty = 0.0
    for entry in miner_responses:
<<<<<<< HEAD
        if (
            "engine_scores" in entry
            and isinstance(entry["response"], dict)
            and "distance_score" in entry["engine_scores"]
        ):
            total_distance += entry["engine_scores"]["distance_score"]
=======
        if "scored_response" in entry.keys() and "raw_scores" in entry["scored_response"].keys() and "distance" in entry["scored_response"]["raw_scores"].keys():
            bt.logging.trace(f'Going through: {entry}')
            total_distance += entry["scored_response"]["raw_scores"]["distance"]
>>>>>>> cdc5e1fb
            count += 1
        # Miner response is not valid, apply base penalty
        else:
            penalty += 10.0
            bt.logging.debug(f'Applied base penalty due to invalid/stale miners.pickle entry: {entry}')
            
            return penalty

    average_distance = total_distance / count if count > 0 else 0

<<<<<<< HEAD
    # penalize miners for exploitation
    if 0.0 <= average_distance < 0.05:
        penalty += 10.0
    # this range denotes miners who perform way better than a purely random guess
    elif 0.05 <= average_distance < 0.35:
        penalty += 0.0
    # this range denotes miners who perform better than a purely random guess
    elif 0.35 <= average_distance < 0.45:
=======
    # penalize miners for suspiciously high distance score
    if 0.95 < average_distance <= 1.0:
        penalty += 10.0
    # this range denotes miners who perform way better than a purely random guess
    elif 0.65 < average_distance <= 0.95:
        penalty += 0.0
    # this range denotes miners who perform better than a purely random guess
    elif 0.55 < average_distance <= 0.65:
>>>>>>> cdc5e1fb
        penalty += 2.0
    # miners in this range are performing at roughly the same efficiency as random 
    elif 0.45 <= average_distance <= 0.55:
        penalty += 5.0
    # miners in this range are performing worse than random
<<<<<<< HEAD
    elif 0.55 < average_distance <= 1.0:
        penalty += 10.0

    bt.logging.trace(
        f"Applied penalty score '{penalty}' from rule '{penalty_name}' for UID: '{uid}'. Average confidence: '{average_distance}'"
=======
    elif 0.0 <= average_distance < 0.45:
        penalty += 10.0

    bt.logging.trace(
        f"Applied penalty score '{penalty}' from rule '{penalty_name}' for UID: '{uid}'. Average distance: '{average_distance}'"
>>>>>>> cdc5e1fb
    )

    return penalty

def check_penalty(uid, miner_responses, response, prompt):
    """
    This function checks the total penalty score within the base category, which
    contains the methods:

        ---> _check_prompt_response_mismatch()
        ---> _check_confidence_validity()
<<<<<<< HEAD
        ---> _check_confidence_history()
=======
        ---> _check_response_history()
>>>>>>> cdc5e1fb

    It also applies a penalty of 10.0 if invalid values are provided to the function, 
    and a penalty of 5.0 if there is an insufficient number of miner responses to process
    (this is set to 50 responses).
    
    Arguments:
        uid:
            An int instance displaying a unique user id for a miner. Must be 
            between 0 and 255.
        miner_responses:
            A iterable instance where each element must be a dict instance containing 
            flag 'confidence', and a float value between 0.0 and 1.0 as its associated 
            value.
        response:
            A dict instance which must contain the flag 'confidence' containing a float
            instance representing the confidence score for a given prompt and also must 
            contain the flag 'prompt' containing a str instance which displays the exact same 
            prompt as the prompt argument.
        prompt:
            A str instance displaying the given prompt.
    
    Returns:
        penalty:
            The total penalty score within the base category.
    """
    if not validate_uid(uid) or not miner_responses or not response or not prompt:
        # Apply penalty if invalid values are provided to the function
        return 10.0

    if len(miner_responses) < 50:
        # Apply base penalty if we do not have a sufficient number of responses to process
        bt.logging.trace(f'Applied base penalty for UID: {uid} because of insufficient number of responses: {len(miner_responses)}')
        return 5.0

    penalty = 0.0
    penalty += _check_prompt_response_mismatch(uid, response, prompt)
    penalty += _check_confidence_validity(uid, response)
    penalty += _check_response_history(uid, miner_responses)

    return penalty<|MERGE_RESOLUTION|>--- conflicted
+++ resolved
@@ -90,11 +90,7 @@
             and a float value between 0.0 and 1.0 as its associated value.
         penalty_name:
             A str instance displaying the name of the penalty being administered
-<<<<<<< HEAD
-            by the _check_confidence_history() method. Default is 'Suspicious confidence history'.
-=======
             by the _check_response_history() method. Default is 'Suspicious response history'.
->>>>>>> cdc5e1fb
             
             This argument generally should not be altered.
 
@@ -115,18 +111,9 @@
     count = 0
     penalty = 0.0
     for entry in miner_responses:
-<<<<<<< HEAD
-        if (
-            "engine_scores" in entry
-            and isinstance(entry["response"], dict)
-            and "distance_score" in entry["engine_scores"]
-        ):
-            total_distance += entry["engine_scores"]["distance_score"]
-=======
         if "scored_response" in entry.keys() and "raw_scores" in entry["scored_response"].keys() and "distance" in entry["scored_response"]["raw_scores"].keys():
             bt.logging.trace(f'Going through: {entry}')
             total_distance += entry["scored_response"]["raw_scores"]["distance"]
->>>>>>> cdc5e1fb
             count += 1
         # Miner response is not valid, apply base penalty
         else:
@@ -137,16 +124,6 @@
 
     average_distance = total_distance / count if count > 0 else 0
 
-<<<<<<< HEAD
-    # penalize miners for exploitation
-    if 0.0 <= average_distance < 0.05:
-        penalty += 10.0
-    # this range denotes miners who perform way better than a purely random guess
-    elif 0.05 <= average_distance < 0.35:
-        penalty += 0.0
-    # this range denotes miners who perform better than a purely random guess
-    elif 0.35 <= average_distance < 0.45:
-=======
     # penalize miners for suspiciously high distance score
     if 0.95 < average_distance <= 1.0:
         penalty += 10.0
@@ -155,25 +132,16 @@
         penalty += 0.0
     # this range denotes miners who perform better than a purely random guess
     elif 0.55 < average_distance <= 0.65:
->>>>>>> cdc5e1fb
         penalty += 2.0
     # miners in this range are performing at roughly the same efficiency as random 
     elif 0.45 <= average_distance <= 0.55:
         penalty += 5.0
     # miners in this range are performing worse than random
-<<<<<<< HEAD
-    elif 0.55 < average_distance <= 1.0:
-        penalty += 10.0
-
-    bt.logging.trace(
-        f"Applied penalty score '{penalty}' from rule '{penalty_name}' for UID: '{uid}'. Average confidence: '{average_distance}'"
-=======
     elif 0.0 <= average_distance < 0.45:
         penalty += 10.0
 
     bt.logging.trace(
         f"Applied penalty score '{penalty}' from rule '{penalty_name}' for UID: '{uid}'. Average distance: '{average_distance}'"
->>>>>>> cdc5e1fb
     )
 
     return penalty
@@ -185,11 +153,7 @@
 
         ---> _check_prompt_response_mismatch()
         ---> _check_confidence_validity()
-<<<<<<< HEAD
-        ---> _check_confidence_history()
-=======
         ---> _check_response_history()
->>>>>>> cdc5e1fb
 
     It also applies a penalty of 10.0 if invalid values are provided to the function, 
     and a penalty of 5.0 if there is an insufficient number of miner responses to process

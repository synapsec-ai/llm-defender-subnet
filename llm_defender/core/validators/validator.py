--- conflicted
+++ resolved
@@ -27,20 +27,11 @@
 from llm_defender.base.utils import (
     timeout_decorator,
     validate_miner_blacklist,
-<<<<<<< HEAD
     validate_prompt,
     sign_data,
 )
 from llm_defender.base import mock_data
 from llm_defender.core.validators.analyzers import Analyzers
-=======
-    validate_numerical_value,
-    sign_data,
-)
-from llm_defender.core.validators import penalty
-import requests
-import llm_defender.core.validators.scoring as scoring
->>>>>>> becae2e7
 
 from llm_defender.base.wandb_handler import WandbHandler
 from llm_defender.core.exceptions import ValidatorNotPresentAtMetagraph
@@ -212,11 +203,17 @@
 
         # Initiate the response objects
         response_data = []
-<<<<<<< HEAD
+        response_logger = {
+            "logger": "validator",
+            "validator_hotkey": self.wallet.hotkey.ss58_address,
+            "timestamp": str(time.time()),
+            "miner_metrics": []
+        }
 
         # Check each response
         for i, response in enumerate(responses):
-           if response.analyzer == Analyzers.PROMPT_INJECTION:
+            # Get the hotkey for the response
+            if response.analyzer == Analyzers.PROMPT_INJECTION:
                analyzer = Analyzers.PROMPT_INJECTION
                response = Analyzers.process_analyzer(analyzer)(
                     metagraph=self.metagraph,
@@ -227,222 +224,11 @@
                     score=self.scores,
                     miner_responses=self.miner_responses
                 )
+               response_logger["miner_metrics"].append(response)
                response_data.append(response)
-=======
-        response_logger = {
-            "logger": "validator",
-            "validator_hotkey": self.wallet.hotkey.ss58_address,
-            "timestamp": str(time.time()),
-            "miner_metrics": []
-        }
-        responses_invalid_uids = []
-        responses_valid_uids = []
-
-        # Check each response
-        for i, response in enumerate(responses):
-            # Get the hotkey for the response
-            hotkey = self.metagraph.hotkeys[processed_uids[i]]
-
-            # Get the default response object
-            response_object = scoring.process.get_response_object(
-                processed_uids[i], hotkey, target, synapse_uuid, query["analyzer"], query["category"]
-            )
-
-            # Set the score for invalid responses to 0.0
-            if not scoring.process.validate_response(hotkey, response.output):
-                self.scores, old_score, unweighted_new_score = (
-                    scoring.process.assign_score_for_uid(
-                        self.scores,
-                        processed_uids[i],
-                        self.neuron_config.alpha,
-                        0.0,
-                        query["weight"],
-                    )
-                )
-                responses_invalid_uids.append(processed_uids[i])
-
-            # Calculate score for valid response
-            else:
-                response_time = response.dendrite.process_time
-
-                scored_response = self.calculate_score(
-                    response.output, target, response_time, hotkey
-                )
-
-                self.scores, old_score, unweighted_new_score = (
-                    scoring.process.assign_score_for_uid(
-                        self.scores,
-                        processed_uids[i],
-                        self.neuron_config.alpha,
-                        scored_response["scores"]["total"],
-                        query["weight"],
-                    )
-                )
-
-                miner_response = {
-                    "confidence": response.output["confidence"],
-                    "timestamp": response.output["timestamp"],
-                }
-
-                text_class = [
-                    data
-                    for data in response.output["engines"]
-                    if data["name"] == "engine:text_classification"
-                ]
-
-                vector_search = [
-                    data
-                    for data in response.output["engines"]
-                    if data["name"] == "engine:vector_search"
-                ]
-
-                yara = [
-                    data
-                    for data in response.output["engines"]
-                    if data["name"] == "engine:yara"
-                ]
-
-                engine_data = []
-
-                if text_class:
-                    if len(text_class) > 0:
-                        engine_data.append(text_class[0])
-                if vector_search:
-                    if len(vector_search) > 0:
-                        engine_data.append(vector_search[0])
-                if yara:
-                    if len(yara) > 0:
-                        engine_data.append(yara[0])
-
-                responses_valid_uids.append(processed_uids[i])
-
-                if response.output["subnet_version"]:
-                    if response.output["subnet_version"] > self.subnet_version:
-                        bt.logging.warning(
-                            f'Received a response from a miner with higher subnet version ({response.output["subnet_version"]}) than yours ({self.subnet_version}). Please update the validator.'
-                        )
-
-                # Populate response data
-                response_object["response"] = miner_response
-                response_object["engine_data"] = engine_data
-                response_object["scored_response"] = scored_response
-                response_object["weight_scores"] = {
-                    "new": float(self.scores[processed_uids[i]]),
-                    "old": float(old_score),
-                    "change": float(self.scores[processed_uids[i]]) - float(old_score),
-                    "unweighted": unweighted_new_score,
-                    "weight": query["weight"],
-                }
-
-                response_logger["miner_metrics"].append(response_object)
-
-                if self.wandb_enabled:
-                    wandb_logs = [
-                        {
-                            f"{response_object['UID']}:{response_object['hotkey']}_confidence": response_object[
-                                "response"
-                            ][
-                                "confidence"
-                            ]
-                        },
-                        {
-                            f"{response_object['UID']}:{response_object['hotkey']}_scores_total": response_object[
-                                "scored_response"
-                            ][
-                                "scores"
-                            ][
-                                "total"
-                            ]
-                        },
-                        {
-                            f"{response_object['UID']}:{response_object['hotkey']}_scores_distance": response_object[
-                                "scored_response"
-                            ][
-                                "scores"
-                            ][
-                                "distance"
-                            ]
-                        },
-                        {
-                            f"{response_object['UID']}:{response_object['hotkey']}_scores_speed": response_object[
-                                "scored_response"
-                            ][
-                                "scores"
-                            ][
-                                "speed"
-                            ]
-                        },
-                        {
-                            f"{response_object['UID']}:{response_object['hotkey']}_raw_scores_distance": response_object[
-                                "scored_response"
-                            ][
-                                "raw_scores"
-                            ][
-                                "distance"
-                            ]
-                        },
-                        {
-                            f"{response_object['UID']}:{response_object['hotkey']}_raw_scores_speed": response_object[
-                                "scored_response"
-                            ][
-                                "raw_scores"
-                            ][
-                                "speed"
-                            ]
-                        },
-                        {
-                            f"{response_object['UID']}:{response_object['hotkey']}_weight_score_new": response_object[
-                                "weight_scores"
-                            ][
-                                "new"
-                            ]
-                        },
-                        {
-                            f"{response_object['UID']}:{response_object['hotkey']}_weight_score_old": response_object[
-                                "weight_scores"
-                            ][
-                                "old"
-                            ]
-                        },
-                        {
-                            f"{response_object['UID']}:{response_object['hotkey']}_weight_score_change": response_object[
-                                "weight_scores"
-                            ][
-                                "change"
-                            ]
-                        },
-                    ]
-
-                    for entry in response_object["engine_data"]:
-                        wandb_logs.append(
-                            {
-                                f"{response_object['UID']}:{response_object['hotkey']}_{entry['name']}_confidence": entry[
-                                    "confidence"
-                                ]
-                            },
-                        )
-                    for wandb_log in wandb_logs:
-                        self.wandb_handler.log(wandb_log)
-
-                    bt.logging.trace(
-                        f"Adding wandb logs for response data: {wandb_logs} for uid: {processed_uids[i]}"
-                    )
-
-
-            bt.logging.debug(f"Processed response: {response_object}")
-
-            response_data.append(response_object)
-
-        bt.logging.info(f"Received valid responses from UIDs: {responses_valid_uids}")
-        bt.logging.info(
-            f"Received invalid responses from UIDs: {responses_invalid_uids}"
-        )
-
         bt.logging.trace(f'Message to log: {response_logger}')
         if not self.remote_logger(wallet=self.wallet, message=response_logger):
             bt.logging.warning('Unable to push miner validation results to the logger service')
->>>>>>> becae2e7
-        
         return response_data
 
     def calculate_subscore_speed(self, hotkey, response_time):
@@ -462,179 +248,7 @@
 
         return speed_score
 
-<<<<<<< HEAD
-    def get_api_prompt(self, hotkey, signature, synapse_uuid, timestamp, nonce) -> dict:
-=======
-    def get_response_penalties(self, response, hotkey):
-        """This function resolves the penalties for the response"""
-
-        similarity_penalty, base_penalty, duplicate_penalty = self.apply_penalty(
-            response, hotkey
-        )
-
-        distance_penalty_multiplier = 1.0
-        speed_penalty = 1.0
-
-        if base_penalty >= 20:
-            distance_penalty_multiplier = 0.0
-        elif base_penalty > 0.0:
-            distance_penalty_multiplier = 1 - ((base_penalty / 2.0) / 10)
-
-        if sum([similarity_penalty, duplicate_penalty]) >= 20:
-            speed_penalty = 0.0
-        elif sum([similarity_penalty, duplicate_penalty]) > 0.0:
-            speed_penalty = 1 - (
-                ((sum([similarity_penalty, duplicate_penalty])) / 2.0) / 10
-            )
-
-        return distance_penalty_multiplier, speed_penalty
-
-    def calculate_penalized_scores(
-        self,
-        score_weights,
-        distance_score,
-        speed_score,
-        distance_penalty,
-        speed_penalty,
-    ):
-        """Applies the penalties to the score and calculates the final score"""
-
-        final_distance_score = (
-            score_weights["distance"] * distance_score
-        ) * distance_penalty
-        final_speed_score = (score_weights["speed"] * speed_score) * speed_penalty
-
-        total_score = final_distance_score + final_speed_score
-
-        return total_score, final_distance_score, final_speed_score
-
-    def calculate_score(
-        self, response, target: float, response_time: float, hotkey: str
-    ) -> dict:
-        """This function sets the score based on the response.
-
-        Returns:
-            score:
-                An instance of dict containing the scoring information for a response
-        """
-
-        # Calculate distance score
-        distance_score = scoring.process.calculate_subscore_distance(response, target)
-        if distance_score is None:
-            bt.logging.debug(
-                f"Received an invalid response: {response} from hotkey: {hotkey}"
-            )
-            distance_score = 0.0
-
-        # Calculate speed score
-        speed_score = scoring.process.calculate_subscore_speed(
-            self.timeout, response_time
-        )
-        if speed_score is None:
-            bt.logging.debug(
-                f"Response time {response_time} was larger than timeout {self.timeout} for response: {response} from hotkey: {hotkey}"
-            )
-            speed_score = 0.0
-
-        # Validate individual scores
-        if not validate_numerical_value(
-            distance_score, float, 0.0, 1.0
-        ) or not validate_numerical_value(speed_score, float, 0.0, 1.0):
-            bt.logging.error(
-                f"Calculated out-of-bounds individual scores (Distance: {distance_score} - Speed: {speed_score}) for the response: {response} from hotkey: {hotkey}"
-            )
-            return scoring.process.get_engine_response_object()
-
-        # Set weights for scores
-        score_weights = {"distance": 0.85, "speed": 0.15}
-
-        # Get penalty multipliers
-        distance_penalty, speed_penalty = self.get_response_penalties(
-            response, hotkey
-        )
-
-        # Apply penalties to scores
-        (
-            total_score,
-            final_distance_score,
-            final_speed_score,
-        ) = self.calculate_penalized_scores(
-            score_weights, distance_score, speed_score, distance_penalty, speed_penalty
-        )
-
-        # Validate individual scores
-        if (
-            not validate_numerical_value(total_score, float, 0.0, 1.0)
-            or not validate_numerical_value(final_distance_score, float, 0.0, 1.0)
-            or not validate_numerical_value(final_speed_score, float, 0.0, 1.0)
-        ):
-            bt.logging.error(
-                f"Calculated out-of-bounds individual scores (Total: {total_score} - Distance: {final_distance_score} - Speed: {final_speed_score}) for the response: {response} from hotkey: {hotkey}"
-            )
-            return scoring.process.get_engine_response_object()
-
-        # Log the scoring data
-        score_logger = {
-            "hotkey": hotkey,
-            "target": target,
-            "synapse_uuid": response["synapse_uuid"],
-            "score_weights": score_weights,
-            "penalties": {"distance": distance_penalty, "speed": speed_penalty},
-            "raw_scores": {"distance": distance_score, "speed": speed_score},
-            "final_scores": {
-                "total": total_score,
-                "distance": final_distance_score,
-                "speed": final_speed_score,
-            },
-        }
-
-        bt.logging.debug(f"Calculated score: {score_logger}")
-
-        return scoring.process.get_engine_response_object(
-            total_score=total_score,
-            final_distance_score=final_distance_score,
-            final_speed_score=final_speed_score,
-            distance_penalty=distance_penalty,
-            speed_penalty=speed_penalty,
-            raw_distance_score=distance_score,
-            raw_speed_score=speed_score,
-        )
-
-    def apply_penalty(self, response, hotkey) -> tuple:
-        """
-        Applies a penalty score based on the response and previous
-        responses received from the miner.
-        """
-
-        # If hotkey is not found from list of responses, penalties
-        # cannot be calculated.
-        if not self.miner_responses:
-            return 5.0, 5.0, 5.0
-        if not hotkey in self.miner_responses.keys():
-            return 5.0, 5.0, 5.0
-
-        # Get UID
-        uid = self.metagraph.hotkeys.index(hotkey)
-
-        similarity = base = duplicate = 0.0
-        # penalty_score -= confidence.check_penalty(self.miner_responses["hotkey"], response)
-        similarity += penalty.similarity.check_penalty(
-            uid, self.miner_responses[hotkey]
-        )
-        base += penalty.base.check_penalty(
-            uid, self.miner_responses[hotkey], response
-        )
-        duplicate += penalty.duplicate.check_penalty(
-            uid, self.miner_responses[hotkey], response
-        )
-
-        bt.logging.trace(
-            f"Penalty score {[similarity, base, duplicate]} for response '{response}' from UID '{uid}'"
-        )
-        return similarity, base, duplicate
-
     def get_api_prompt(self, hotkey, signature, synapse_uuid, timestamp, nonce, miner_hotkeys: list) -> dict:
->>>>>>> becae2e7
         """Retrieves a prompt from the prompt API"""
 
         headers = {
@@ -643,14 +257,11 @@
             "X-SynapseUUID": synapse_uuid,
             "X-Timestamp": timestamp,
             "X-Nonce": nonce,
-<<<<<<< HEAD
-=======
             "X-Version": str(self.subnet_version)
         }
 
         data = {
             "miner_hotkeys": miner_hotkeys
->>>>>>> becae2e7
         }
 
         prompt_api_url = "https://api.synapsec.ai/prompt"
@@ -700,26 +311,6 @@
         nonce = str(secrets.token_hex(24))
         timestamp = str(int(time.time()))
 
-<<<<<<< HEAD
-            data = f"{synapse_uuid}{nonce}{timestamp}"
-
-            entry = self.get_api_prompt(
-                hotkey=self.wallet.hotkey.ss58_address,
-                signature=sign_data(wallet=self.wallet, data=data),
-                synapse_uuid=synapse_uuid,
-                timestamp=timestamp,
-                nonce=nonce,
-            )
-            if not validate_prompt(entry):
-                bt.logging.warning(
-                    f"Received prompt from prompt API '{entry}' but the validation failed. Using local prompt instead."
-                )
-                self.prompt = self.get_local_prompt(
-                    hotkey=self.wallet.hotkey.ss58_address, synapse_uuid=synapse_uuid
-                )
-            else:
-                self.prompt = entry
-=======
         data = f'{synapse_uuid}{nonce}{timestamp}'
 
         entry = self.get_api_prompt(
@@ -729,7 +320,6 @@
         )
         
         self.prompt = entry
->>>>>>> becae2e7
 
         return self.prompt
 

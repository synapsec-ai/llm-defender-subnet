"""Module for prompt-injection neurons for the
llm-defender-subnet.

Long description

Typical example usage:

    foo = bar()
    foo.bar()
"""
import copy
import pickle
import json
from argparse import ArgumentParser
from typing import Tuple
from sys import getsizeof
from datetime import datetime
from os import path, rename
from pathlib import Path
import torch
import time
import bittensor as bt
from llm_defender.base.neuron import BaseNeuron
from llm_defender.base.utils import (
    timeout_decorator,
    validate_miner_blacklist,
    validate_numerical_value,
)
from llm_defender.base import mock_data
from llm_defender.core.validators import penalty
import requests

import llm_defender.core.validators.scoring as scoring
<<<<<<< HEAD
from llm_defender.base.utils import wandb_available
if wandb_available():
    import wandb
=======

>>>>>>> cdc5e1fb

class PromptInjectionValidator(BaseNeuron):
    """Summary of the class

    Class description

    Attributes:

    """

    def __init__(self, parser: ArgumentParser):
        super().__init__(parser=parser, profile="validator")

        self.max_engines = 3
        self.timeout = 12
        self.neuron_config = None
        self.wallet = None
        self.subtensor = None
        self.dendrite = None
        self.metagraph = None
        self.scores = None
        self.hotkeys = None
        self.miner_responses = None
        self.max_targets = None
        self.target_group = None
        self.blacklisted_miner_hotkeys = None
        self.load_validator_state = None

    def apply_config(self, bt_classes) -> bool:
        """This method applies the configuration to specified bittensor classes"""
        try:
            self.neuron_config = self.config(bt_classes=bt_classes)
        except AttributeError as e:
            bt.logging.error(f"Unable to apply validator configuration: {e}")
            raise AttributeError from e
        except OSError as e:
            bt.logging.error(f"Unable to create logging directory: {e}")
            raise OSError from e

        return True

    def validator_validation(self, metagraph, wallet, subtensor) -> bool:
        """This method validates the validator has registered correctly"""
        if wallet.hotkey.ss58_address not in metagraph.hotkeys:
            bt.logging.error(
                f"Your validator: {wallet} is not registered to chain connection: {subtensor}. Run btcli register and try again"
            )
            return False

        return True

    def setup_bittensor_objects(
        self, neuron_config
    ) -> Tuple[bt.wallet, bt.subtensor, bt.dendrite, bt.metagraph]:
        """Setups the bittensor objects"""
        try:
            wallet = bt.wallet(config=neuron_config)
            subtensor = bt.subtensor(config=neuron_config)
            dendrite = bt.dendrite(wallet=wallet)
            metagraph = subtensor.metagraph(neuron_config.netuid)
        except AttributeError as e:
            bt.logging.error(f"Unable to setup bittensor objects: {e}")
            raise AttributeError from e

        self.hotkeys = copy.deepcopy(metagraph.hotkeys)

        return wallet, subtensor, dendrite, metagraph

    def initialize_neuron(self) -> bool:
        """This function initializes the neuron.

        The setup function initializes the neuron by registering the
        configuration.

        Args:
            None

        Returns:
            Bool:
                A boolean value indicating success/failure of the initialization.
        Raises:
            AttributeError:
                AttributeError is raised if the neuron initialization failed
            IndexError:
                IndexError is raised if the hotkey cannot be found from the metagraph
        """
        bt.logging(config=self.neuron_config, logging_dir=self.neuron_config.full_path)
        bt.logging.info(
            f"Initializing validator for subnet: {self.neuron_config.netuid} on network: {self.neuron_config.subtensor.chain_endpoint} with config: {self.neuron_config}"
        )

        # Setup the bittensor objects
        wallet, subtensor, dendrite, metagraph = self.setup_bittensor_objects(
            self.neuron_config
        )

        bt.logging.info(
            f"Bittensor objects initialized:\nMetagraph: {metagraph}\nSubtensor: {subtensor}\nWallet: {wallet}"
        )

        # Validate that the validator has registered to the metagraph correctly
        if not self.validator_validation(metagraph, wallet, subtensor):
            raise IndexError("Unable to find validator key from metagraph")

        # Get the unique identity (UID) from the network
        validator_uid = metagraph.hotkeys.index(wallet.hotkey.ss58_address)
        bt.logging.info(f"Validator is running with UID: {validator_uid}")

        self.wallet = wallet
        self.subtensor = subtensor
        self.dendrite = dendrite
        self.metagraph = metagraph

        # Read command line arguments and perform actions based on them
        args = self._parse_args(parser=self.parser)

        if args:
            if args.load_state == "False":
                self.load_validator_state = False
            else:
                self.load_validator_state = True

            if self.load_validator_state:
                self.load_state()
                self.load_miner_state()
            else:
                self.init_default_scores()

            if args.max_targets:
                self.max_targets = args.max_targets
            else:
                self.max_targets = 256

            self.wandb_available = wandb_available()

            if args.use_wandb == 'True':
                self.use_wandb = True
            else:
                self.use_wandb = False
            if self.use_wandb and self.wandb_available:
                self.wandb_project = args.wandb_project 
                self.wandb_entity = args.wandb_entity

        else:
            # Setup initial scoring weights
            self.init_default_scores()
            self.max_targets = 256

        self.target_group = 0

        return True

    def _parse_args(self, parser):
        return parser.parse_args()

    def process_responses(
        self,
        processed_uids: torch.tensor,
        query: dict,
        responses: list,
        synapse_uuid: str,
    ) -> list:
        """
        This function processes the responses received from the miners.
        """

        # Determine target value for scoring
<<<<<<< HEAD
        if query["data"]["isPromptInjection"] is True:
            target = 1.0
        else:
            target = 0.0
        bt.logging.debug(f"Confidence target set to: {target}")

        log_timestamp = int(time.time())
        if self.wandb_available and self.use_wandb:
            wandb.log({'Target':target}, step = log_timestamp)
            bt.logging.trace(f"Adding wandb logs for target: {target}")

=======
        target = query["label"]

        bt.logging.debug(f"Confidence target set to: {target}")

>>>>>>> cdc5e1fb
        # Initiate the response objects
        response_data = []
        responses_invalid_uids = []
        responses_valid_uids = []

        # Check each response
        for i, response in enumerate(responses):
            # Get the hotkey for the response
            hotkey = self.metagraph.hotkeys[processed_uids[i]]

            # Get the default response object
            response_object = scoring.process.get_response_object(
                processed_uids[i], hotkey, target, query["prompt"], synapse_uuid
            )

            # Set the score for invalid responses to 0.0
<<<<<<< HEAD
            if not scoring.process.validate_response(response.output):
=======
            if not scoring.process.validate_response(hotkey, response.output):
>>>>>>> cdc5e1fb
                self.scores, old_score = scoring.process.assign_score_for_uid(
                    self.scores, processed_uids[i], self.neuron_config.alpha, 0.0
                )
                responses_invalid_uids.append(processed_uids[i])

            # Calculate score for valid response
            else:
                response_time = response.dendrite.process_time

                scored_response = self.calculate_score(
                    response.output, target, query["prompt"], response_time, hotkey
                )

                self.scores, old_score = scoring.process.assign_score_for_uid(
                    self.scores,
                    processed_uids[i],
                    self.neuron_config.alpha,
                    scored_response["scores"]["total"],
                )

                miner_response = {
                    "prompt": response.output["prompt"],
                    "confidence": response.output["confidence"],
                    "synapse_uuid": response.output["synapse_uuid"],
<<<<<<< HEAD
=======
                    "signature": response.output["signature"]
>>>>>>> cdc5e1fb
                }

                text_class = [
                    data
                    for data in response.output["engines"]
                    if data["name"] == "engine:text_classification"
                ]

                vector_search = [
                    data
                    for data in response.output["engines"]
                    if data["name"] == "engine:vector_search"
                ]

                yara = [
                    data
                    for data in response.output["engines"]
                    if data["name"] == "engine:yara"
                ]

                engine_data = []

                if text_class:
                    if len(text_class) > 0:
                        engine_data.append(text_class[0])
                if vector_search:
                    if len(vector_search) > 0:
                        engine_data.append(vector_search[0])
                if yara:
                    if len(yara) > 0:
                        engine_data.append(yara[0])

                responses_valid_uids.append(processed_uids[i])

                if response.output["subnet_version"]:
                    if response.output["subnet_version"] > self.subnet_version:
                        bt.logging.warning(
                            f'Received a response from a miner with higher subnet version ({response.output["subnet_version"]}) than yours ({self.subnet_version}). Please update the validator.'
                        )

                # Populate response data
                response_object["response"] = miner_response
                response_object["engine_data"] = engine_data
                response_object["scored_response"] = scored_response
                response_object["weight_scores"] = {
                    "new": float(self.scores[processed_uids[i]]),
                    "old": float(old_score),
                    "change": float(self.scores[processed_uids[i]]) - float(old_score),
                }
<<<<<<< HEAD

                if self.wandb_available and self.use_wandb:
                    try:
                        wandb_logs = [                    
                            {f"UID {processed_uids[i]} Confidence":response_object['response']['confidence']},
                            {f"UID {processed_uids[i]} Weight Score":float(self.scores[processed_uids[i]])},
                            {f"UID {processed_uids[i]} Change in Weight Score":float(self.scores[processed_uids[i]]) - float(old_score)},
                            {f"UID {processed_uids[i]} Total Score":scored_response['scores']['total']},
                            {f"UID {processed_uids[i]} Distance Score":scored_response['scores']['distance']},
                            {f"UID {processed_uids[i]} Speed Score":scored_response['scores']['speed']},
                            {f"UID {processed_uids[i]} Distance Penalty":scored_response['penalties']['distance']},
                            {f"UID {processed_uids[i]} Speed Penalty":scored_response['penalties']['speed']},
                            {f"UID {processed_uids[i]} Text Classification Confidence":text_class[0]['confidence']},
                            {f"UID {processed_uids[i]} Vector Search Confidence":vector_search[0]['confidence']},
                            {f"UID {processed_uids[i]} YARA Confidence":yara[0]['confidence']}
                        ]
                        for wl in wandb_logs:
                            wandb.log(wl, step = log_timestamp)
                        bt.logging.trace(f"Adding wandb logs for response data: {wandb_logs} for uid: {processed_uids[i]}")
                    except:
                        bt.logging.trace(f"wandb logging failed for UID: {processed_uids[i]}")
            bt.logging.debug(f"Processed response: {response_object}")

=======

            bt.logging.debug(f"Processed response: {response_object}")

>>>>>>> cdc5e1fb
            response_data.append(response_object)

        bt.logging.info(f"Received valid responses from UIDs: {responses_valid_uids}")
        bt.logging.info(
            f"Received invalid responses from UIDs: {responses_invalid_uids}"
        )

        return response_data

    def calculate_subscore_speed(self, hotkey, response_time):
        """Calculates the speed subscore for the response"""

        # Calculate score for the speed of the response
        bt.logging.trace(
            f"Calculating speed_score for {hotkey} with response_time: {response_time} and timeout {self.timeout}"
        )
        if response_time > self.timeout:
            bt.logging.debug(
                f"Received response time {response_time} larger than timeout {self.timeout}, setting response_time to timeout value"
            )
            response_time = self.timeout

        speed_score = 1.0 - (response_time / self.timeout)

        return speed_score

    def get_response_penalties(self, response, hotkey, prompt):
        """This function resolves the penalties for the response"""

        similarity_penalty, base_penalty, duplicate_penalty = self.apply_penalty(
            response, hotkey, prompt
        )

        distance_penalty_multiplier = 1.0
        speed_penalty = 1.0

        if base_penalty >= 20:
            distance_penalty_multiplier = 0.0
        elif base_penalty > 0.0:
            distance_penalty_multiplier = 1 - ((base_penalty / 2.0) / 10)

        if sum([similarity_penalty, duplicate_penalty]) >= 20:
            speed_penalty = 0.0
        elif sum([similarity_penalty, duplicate_penalty]) > 0.0:
            speed_penalty = 1 - (
                ((sum([similarity_penalty, duplicate_penalty])) / 2.0) / 10
            )

        return distance_penalty_multiplier, speed_penalty

    def calculate_penalized_scores(
        self,
        score_weights,
        distance_score,
        speed_score,
        distance_penalty,
        speed_penalty,
    ):
        """Applies the penalties to the score and calculates the final score"""

        final_distance_score = (
            score_weights["distance"] * distance_score
        ) * distance_penalty
        final_speed_score = (score_weights["speed"] * speed_score) * speed_penalty

        total_score = final_distance_score + final_speed_score

        return total_score, final_distance_score, final_speed_score

    def calculate_score(
        self, response, target: float, prompt: str, response_time: float, hotkey: str
    ) -> dict:
        """This function sets the score based on the response.

        Returns:
            score:
                An instance of dict containing the scoring information for a response
        """

        # Calculate distance score
        distance_score = scoring.process.calculate_subscore_distance(response, target)
<<<<<<< HEAD
        if not distance_score:
=======
        if distance_score is None:
>>>>>>> cdc5e1fb
            bt.logging.debug(
                f"Received an invalid response: {response} from hotkey: {hotkey}"
            )
            distance_score = 0.0
<<<<<<< HEAD

        # Calculate speed score
        speed_score = scoring.process.calculate_subscore_speed(self.timeout, response_time)
        if not distance_score:
            bt.logging.debug(
                f"Response time {response_time} was larger than timeout {self.timeout} for response: {response} from hotkey: {hotkey}"
            )
            speed_score = 0.0

        # Validate individual scores
        if not validate_numerical_value(
            distance_score, float, 0.0, 1.0
        ) or not validate_numerical_value(speed_score, float, 0.0, 1.0):
            bt.logging.error(
                f"Calculated out-of-bounds individual scores (Distance: {distance_score} - Speed: {speed_score}) for the response: {response} from hotkey: {hotkey}"
            )
            return scoring.process.get_engine_response_object()

        # Set weights for scores
        score_weights = {"distance": 0.8, "speed": 0.2}

        # Get penalty multipliers
        distance_penalty, speed_penalty = self.get_response_penalties(
            response, hotkey, prompt
        )

        # Apply penalties to scores
        (
            total_score,
            final_distance_score,
            final_speed_score,
        ) = self.calculate_penalized_scores(
            score_weights, distance_score, speed_score, distance_penalty, speed_penalty
        )

        # Validate individual scores
        if (
            not validate_numerical_value(total_score, float, 0.0, 1.0)
            or not validate_numerical_value(final_distance_score, float, 0.0, 1.0)
            or not validate_numerical_value(final_speed_score, float, 0.0, 1.0)
        ):
            bt.logging.error(
                f"Calculated out-of-bounds individual scores (Total: {total_score} - Distance: {final_distance_score} - Speed: {final_speed_score}) for the response: {response} from hotkey: {hotkey}"
            )
            return scoring.process.get_engine_response_object()

        # Log the scoring data
        score_logger = {
            "hotkey": hotkey,
            "prompt": prompt,
            "score_weights": score_weights,
            "penalties": {"distance": distance_penalty, "speed": speed_penalty},
            "raw_scores": {"distance": distance_score, "speed": speed_score},
            "final_scores": {
                "total": total_score,
                "distance": final_distance_score,
                "speed": final_speed_score,
            },
        }

        bt.logging.debug(f"Calculated score: {score_logger}")

=======

        # Calculate speed score
        speed_score = scoring.process.calculate_subscore_speed(self.timeout, response_time)
        if speed_score is None:
            bt.logging.debug(
                f"Response time {response_time} was larger than timeout {self.timeout} for response: {response} from hotkey: {hotkey}"
            )
            speed_score = 0.0

        # Validate individual scores
        if not validate_numerical_value(
            distance_score, float, 0.0, 1.0
        ) or not validate_numerical_value(speed_score, float, 0.0, 1.0):
            bt.logging.error(
                f"Calculated out-of-bounds individual scores (Distance: {distance_score} - Speed: {speed_score}) for the response: {response} from hotkey: {hotkey}"
            )
            return scoring.process.get_engine_response_object()

        # Set weights for scores
        score_weights = {"distance": 0.85, "speed": 0.15}

        # Get penalty multipliers
        distance_penalty, speed_penalty = self.get_response_penalties(
            response, hotkey, prompt
        )

        # Apply penalties to scores
        (
            total_score,
            final_distance_score,
            final_speed_score,
        ) = self.calculate_penalized_scores(
            score_weights, distance_score, speed_score, distance_penalty, speed_penalty
        )

        # Validate individual scores
        if (
            not validate_numerical_value(total_score, float, 0.0, 1.0)
            or not validate_numerical_value(final_distance_score, float, 0.0, 1.0)
            or not validate_numerical_value(final_speed_score, float, 0.0, 1.0)
        ):
            bt.logging.error(
                f"Calculated out-of-bounds individual scores (Total: {total_score} - Distance: {final_distance_score} - Speed: {final_speed_score}) for the response: {response} from hotkey: {hotkey}"
            )
            return scoring.process.get_engine_response_object()

        # Log the scoring data
        score_logger = {
            "hotkey": hotkey,
            "prompt": prompt,
            "target": target,
            "synapse_uuid": response["synapse_uuid"],
            "score_weights": score_weights,
            "penalties": {"distance": distance_penalty, "speed": speed_penalty},
            "raw_scores": {"distance": distance_score, "speed": speed_score},
            "final_scores": {
                "total": total_score,
                "distance": final_distance_score,
                "speed": final_speed_score,
            },
        }

        bt.logging.debug(f"Calculated score: {score_logger}")

>>>>>>> cdc5e1fb
        return scoring.process.get_engine_response_object(
            total_score=total_score,
            final_distance_score=final_distance_score,
            final_speed_score=final_speed_score,
            distance_penalty=distance_penalty,
            speed_penalty=speed_penalty,
<<<<<<< HEAD
=======
            raw_distance_score=distance_score,
            raw_speed_score=speed_score
>>>>>>> cdc5e1fb
        )

    def apply_penalty(self, response, hotkey, prompt) -> tuple:
        """
        Applies a penalty score based on the response and previous
        responses received from the miner.
        """

        # If hotkey is not found from list of responses, penalties
        # cannot be calculated.
        if not self.miner_responses:
            return 5.0, 5.0, 5.0
        if not hotkey in self.miner_responses.keys():
            return 5.0, 5.0, 5.0

        # Get UID
        uid = self.metagraph.hotkeys.index(hotkey)

        similarity = base = duplicate = 0.0
        # penalty_score -= confidence.check_penalty(self.miner_responses["hotkey"], response)
        similarity += penalty.similarity.check_penalty(
            uid, self.miner_responses[hotkey]
        )
        base += penalty.base.check_penalty(
            uid, self.miner_responses[hotkey], response, prompt
        )
        duplicate += penalty.duplicate.check_penalty(
            uid, self.miner_responses[hotkey], response
        )

        bt.logging.trace(
            f"Penalty score {[similarity, base, duplicate]} for response '{response}' from UID '{uid}'"
        )
        return similarity, base, duplicate

    def serve_prompt(self) -> dict:
        """Generates a prompt to serve to a miner

        This function selects a random prompt from the dataset to be
        served for the miners connected to the subnet.

        Args:
            None

        Returns:
            prompt: An instance of dict containing the prompt data
        """

        entry = mock_data.get_prompt()

        return entry

    def check_hotkeys(self):
        """Checks if some hotkeys have been replaced in the metagraph"""
        if self.hotkeys:
            # Check if known state len matches with current metagraph hotkey length
            if len(self.hotkeys) == len(self.metagraph.hotkeys):
                current_hotkeys = self.metagraph.hotkeys
                for i, hotkey in enumerate(current_hotkeys):
                    if self.hotkeys[i] != hotkey:
                        bt.logging.debug(
                            f"Index '{i}' has mismatching hotkey. Old hotkey: '{self.hotkeys[i]}', new hotkey: '{hotkey}. Resetting score to 0.0"
                        )
                        bt.logging.debug(f"Score before reset: {self.scores[i]}")
                        self.scores[i] = 0.0
                        bt.logging.debug(f"Score after reset: {self.scores[i]}")
            else:
                # Init default scores
                bt.logging.info(
                    f"Init default scores because of state and metagraph hotkey length mismatch. Expected: {len(self.metagraph.hotkeys)} had: {len(self.hotkeys)}"
                )
                self.init_default_scores()

            self.hotkeys = copy.deepcopy(self.metagraph.hotkeys)
        else:
            self.hotkeys = copy.deepcopy(self.metagraph.hotkeys)

    def save_miner_state(self):
        """Saves the miner state to a file."""
        with open(f"{self.base_path}/miners.pickle", "wb") as pickle_file:
            pickle.dump(self.miner_responses, pickle_file)

        bt.logging.debug("Saved miner states to a file")

    def load_miner_state(self):
        """Loads the miner state from a file"""
        state_path = f"{self.base_path}/miners.pickle"
        if path.exists(state_path):
            try:
                with open(state_path, "rb") as pickle_file:
                    self.miner_responses = pickle.load(pickle_file)

                bt.logging.debug("Loaded miner state from a file")
            except Exception as e:
                bt.logging.error(
                    f"Miner response data reset because a failure to read the miner response data, error: {e}"
                )

                # Rename the current miner state file if exception
                # occurs and reset the default state
                rename(
                    state_path,
                    f"{state_path}-{int(datetime.now().timestamp())}.autorecovery",
                )
                self.miner_responses = None

    def truncate_miner_state(self):
        """Truncates the local miner state"""

        if self.miner_responses:
            old_size = getsizeof(self.miner_responses) + sum(
                getsizeof(key) + getsizeof(value)
                for key, value in self.miner_responses.items()
            )
            for hotkey in self.miner_responses:
                self.miner_responses[hotkey] = self.miner_responses[hotkey][-100:]

            bt.logging.debug(
                f"Truncated miner response list (Old: '{old_size}' - New: '{getsizeof(self.miner_responses) + sum(getsizeof(key) + getsizeof(value) for key, value in self.miner_responses.items())}')"
            )

    def save_state(self):
        """Saves the state of the validator to a file."""
        bt.logging.info("Saving validator state.")

        # Save the state of the validator to file.
        torch.save(
            {
                "step": self.step,
                "scores": self.scores,
                "hotkeys": self.hotkeys,
                "last_updated_block": self.last_updated_block,
                "blacklisted_miner_hotkeys": self.blacklisted_miner_hotkeys,
            },
            self.base_path + "/state.pt",
        )

        bt.logging.debug(
            f"Saved the following state to a file: step: {self.step}, scores: {self.scores}, hotkeys: {self.hotkeys}, last_updated_block: {self.last_updated_block}, blacklisted_miner_hotkeys: {self.blacklisted_miner_hotkeys}"
        )

    def init_default_scores(self) -> None:
        """Validators without previous validation knowledge should start
        with default score of 0.0 for each UID. The method can also be
        used to reset the scores in case of an internal error"""

        bt.logging.info("Initiating validator with default scores for each UID")
        self.scores = torch.zeros_like(self.metagraph.S, dtype=torch.float32)
        bt.logging.info(f"Validation weights have been initialized: {self.scores}")

    def reset_validator_state(self, state_path):
        """Inits the default validator state. Should be invoked only
        when an exception occurs and the state needs to reset."""

        # Rename current state file in case manual recovery is needed
        rename(
            state_path,
            f"{state_path}-{int(datetime.now().timestamp())}.autorecovery",
        )

        self.init_default_scores()
        self.step = 0
        self.last_updated_block = 0
        self.hotkeys = None
        self.blacklisted_miner_hotkeys = None

    def load_state(self):
        """Loads the state of the validator from a file."""

        # Load the state of the validator from file.
        state_path = self.base_path + "/state.pt"
        if path.exists(state_path):
            try:
                bt.logging.info("Loading validator state.")
                state = torch.load(state_path)
                bt.logging.debug(f"Loaded the following state from file: {state}")
                self.step = state["step"]
                self.scores = state["scores"]
                self.hotkeys = state["hotkeys"]
                self.last_updated_block = state["last_updated_block"]
                if "blacklisted_miner_hotkeys" in state.keys():
                    self.blacklisted_miner_hotkeys = state["blacklisted_miner_hotkeys"]

                bt.logging.info(f"Scores loaded from saved file: {self.scores}")
            except Exception as e:
                bt.logging.error(
                    f"Validator state reset because an exception occurred: {e}"
                )
                self.reset_validator_state(state_path=state_path)

        else:
            self.init_default_scores()

    @timeout_decorator(timeout=30)
    def sync_metagraph(self, metagraph, subtensor):
        """Syncs the metagraph"""

        bt.logging.debug(
            f"Syncing metagraph: {self.metagraph} with subtensor: {self.subtensor}"
        )

        # Sync the metagraph
        metagraph.sync(subtensor=subtensor)

        return metagraph

    @timeout_decorator(timeout=30)
    def set_weights(self):
        """Sets the weights for the subnet"""

        weights = torch.nn.functional.normalize(self.scores, p=1.0, dim=0)
        bt.logging.info(f"Setting weights: {weights}")

        bt.logging.debug(
            f"Setting weights with the following parameters: netuid={self.neuron_config.netuid}, wallet={self.wallet}, uids={self.metagraph.uids}, weights={weights}, version_key={self.subnet_version}"
        )
        # This is a crucial step that updates the incentive mechanism on the Bittensor blockchain.
        # Miners with higher scores (or weights) receive a larger share of TAO rewards on this subnet.
        result = self.subtensor.set_weights(
            netuid=self.neuron_config.netuid,  # Subnet to set weights on.
            wallet=self.wallet,  # Wallet to sign set weights using hotkey.
            uids=self.metagraph.uids,  # Uids of the miners to set weights for.
            weights=weights,  # Weights to set for the miners.
            wait_for_inclusion=False,
            version_key=self.subnet_version,
        )
        if result:
            bt.logging.success("Successfully set weights.")
        else:
            bt.logging.error("Failed to set weights.")

    def _get_local_miner_blacklist(self) -> list:
        """Returns the blacklisted miners hotkeys from the local file."""

        # Check if local blacklist exists
        blacklist_file = f"{self.base_path}/miner_blacklist.json"
        if Path(blacklist_file).is_file():
            # Load the contents of the local blaclist
            bt.logging.trace(f"Reading local blacklist file: {blacklist_file}")
            try:
                with open(blacklist_file, "r", encoding="utf-8") as file:
                    file_content = file.read()

                miner_blacklist = json.loads(file_content)
                if validate_miner_blacklist(miner_blacklist):
                    bt.logging.trace(f"Loaded miner blacklist: {miner_blacklist}")
                    return miner_blacklist

                bt.logging.trace(
                    f"Loaded miner blacklist was formatted incorrectly or was empty: {miner_blacklist}"
                )
            except OSError as e:
                bt.logging.error(f"Unable to read blacklist file: {e}")
            except json.JSONDecodeError as e:
                bt.logging.error(
                    f"Unable to parse JSON from path: {blacklist_file} with error: {e}"
                )
        else:
            bt.logging.trace(f"No local miner blacklist file in path: {blacklist_file}")

        return []

    def _get_remote_miner_blacklist(self) -> list:
        """Retrieves the remote blacklist"""

        blacklist_api_url = "https://ujetecvbvi.execute-api.eu-west-1.amazonaws.com/default/sn14-blacklist-api"

        try:
            res = requests.get(url=blacklist_api_url, timeout=12)
            if res.status_code == 200:
                miner_blacklist = res.json()
                if validate_miner_blacklist(miner_blacklist):
                    bt.logging.trace(
                        f"Loaded remote miner blacklist: {miner_blacklist}"
                    )
                    return miner_blacklist
                bt.logging.trace(
                    f"Remote miner blacklist was formatted incorrectly or was empty: {miner_blacklist}"
                )

            else:
                bt.logging.warning(
                    f"Miner blacklist API returned unexpected status code: {res.status_code}"
                )

        except requests.exceptions.JSONDecodeError as e:
            bt.logging.error(f"Unable to read the response from the API: {e}")
        except requests.exceptions.ConnectionError as e:
            bt.logging.error(f"Unable to connect to the blacklist API: {e}")

        return []

    def check_blacklisted_miner_hotkeys(self):
        """Combines local and remote miner blacklists and returns list of hotkeys"""

        miner_blacklist = (
            self._get_local_miner_blacklist() + self._get_remote_miner_blacklist()
        )

        self.blacklisted_miner_hotkeys = [
            item["hotkey"] for item in miner_blacklist if "hotkey" in item
        ]

    def get_uids_to_query(self, all_axons) -> list:
        """Returns the list of UIDs to query"""

        # Get UIDs with a positive stake
        uids_with_stake = self.metagraph.total_stake >= 0.0
        bt.logging.trace(f"UIDs with a positive stake: {uids_with_stake}")

        # Get UIDs with an IP address of 0.0.0.0
        invalid_uids = torch.tensor(
            [
                bool(value)
                for value in [
                    ip != "0.0.0.0"
                    for ip in [
                        self.metagraph.neurons[uid].axon_info.ip
                        for uid in self.metagraph.uids.tolist()
                    ]
                ]
            ],
            dtype=torch.bool,
        )
        bt.logging.trace(f"UIDs with 0.0.0.0 as an IP address: {invalid_uids}")

        # Get UIDs that have their hotkey blacklisted
        blacklisted_uids = []
        if self.blacklisted_miner_hotkeys:
            for hotkey in self.blacklisted_miner_hotkeys:
                if hotkey in self.metagraph.hotkeys:
                    blacklisted_uids.append(self.metagraph.hotkeys.index(hotkey))
                else:
                    bt.logging.trace(
                        f"Blacklisted hotkey {hotkey} was not found from metagraph"
                    )

            bt.logging.debug(f"Blacklisted the following UIDs: {blacklisted_uids}")

        # Convert blacklisted UIDs to tensor
        blacklisted_uids_tensor = torch.tensor(
            [uid not in blacklisted_uids for uid in self.metagraph.uids.tolist()],
            dtype=torch.bool,
        )

        bt.logging.trace(f"Blacklisted UIDs: {blacklisted_uids_tensor}")

        # Determine the UIDs to filter
        uids_to_filter = torch.logical_not(
            ~blacklisted_uids_tensor | ~invalid_uids | ~uids_with_stake
        )

        bt.logging.trace(f"UIDs to filter: {uids_to_filter}")

        # Define UIDs to query
        uids_to_query = [
            axon
            for axon, keep_flag in zip(all_axons, uids_to_filter)
            if keep_flag.item()
        ]

        # Define UIDs to filter
        final_axons_to_filter = [
            axon
            for axon, keep_flag in zip(all_axons, uids_to_filter)
            if not keep_flag.item()
        ]

        uids_not_to_query = [
            self.metagraph.hotkeys.index(axon.hotkey) for axon in final_axons_to_filter
        ]

        bt.logging.trace(f"Final axons to filter: {final_axons_to_filter}")
        bt.logging.debug(f"Filtered UIDs: {uids_not_to_query}")

        # Reduce the number of simultaneous UIDs to query
        if self.max_targets < 256:
            start_idx = self.max_targets * self.target_group
            end_idx = min(
                len(uids_to_query), self.max_targets * (self.target_group + 1)
            )
            if start_idx == end_idx:
                return [], []
            if start_idx >= len(uids_to_query):
                raise IndexError(
                    "Starting index for querying the miners is out-of-bounds"
                )

            if end_idx >= len(uids_to_query):
                end_idx = len(uids_to_query)
                self.target_group = 0
            else:
                self.target_group += 1

            bt.logging.debug(
                f"List indices for UIDs to query starting from: '{start_idx}' ending with: '{end_idx}'"
            )
            uids_to_query = uids_to_query[start_idx:end_idx]

        list_of_uids = [
            self.metagraph.hotkeys.index(axon.hotkey) for axon in uids_to_query
        ]

        list_of_hotkeys = [axon.hotkey for axon in uids_to_query]

        bt.logging.trace(f"Sending query to the following hotkeys: {list_of_hotkeys}")

        return uids_to_query, list_of_uids, blacklisted_uids, uids_not_to_query<|MERGE_RESOLUTION|>--- conflicted
+++ resolved
@@ -31,13 +31,9 @@
 import requests
 
 import llm_defender.core.validators.scoring as scoring
-<<<<<<< HEAD
 from llm_defender.base.utils import wandb_available
 if wandb_available():
     import wandb
-=======
-
->>>>>>> cdc5e1fb
 
 class PromptInjectionValidator(BaseNeuron):
     """Summary of the class
@@ -204,25 +200,15 @@
         This function processes the responses received from the miners.
         """
 
-        # Determine target value for scoring
-<<<<<<< HEAD
-        if query["data"]["isPromptInjection"] is True:
-            target = 1.0
-        else:
-            target = 0.0
-        bt.logging.debug(f"Confidence target set to: {target}")
-
         log_timestamp = int(time.time())
         if self.wandb_available and self.use_wandb:
             wandb.log({'Target':target}, step = log_timestamp)
             bt.logging.trace(f"Adding wandb logs for target: {target}")
 
-=======
         target = query["label"]
 
         bt.logging.debug(f"Confidence target set to: {target}")
 
->>>>>>> cdc5e1fb
         # Initiate the response objects
         response_data = []
         responses_invalid_uids = []
@@ -239,11 +225,7 @@
             )
 
             # Set the score for invalid responses to 0.0
-<<<<<<< HEAD
-            if not scoring.process.validate_response(response.output):
-=======
             if not scoring.process.validate_response(hotkey, response.output):
->>>>>>> cdc5e1fb
                 self.scores, old_score = scoring.process.assign_score_for_uid(
                     self.scores, processed_uids[i], self.neuron_config.alpha, 0.0
                 )
@@ -268,10 +250,7 @@
                     "prompt": response.output["prompt"],
                     "confidence": response.output["confidence"],
                     "synapse_uuid": response.output["synapse_uuid"],
-<<<<<<< HEAD
-=======
                     "signature": response.output["signature"]
->>>>>>> cdc5e1fb
                 }
 
                 text_class = [
@@ -321,7 +300,6 @@
                     "old": float(old_score),
                     "change": float(self.scores[processed_uids[i]]) - float(old_score),
                 }
-<<<<<<< HEAD
 
                 if self.wandb_available and self.use_wandb:
                     try:
@@ -345,11 +323,6 @@
                         bt.logging.trace(f"wandb logging failed for UID: {processed_uids[i]}")
             bt.logging.debug(f"Processed response: {response_object}")
 
-=======
-
-            bt.logging.debug(f"Processed response: {response_object}")
-
->>>>>>> cdc5e1fb
             response_data.append(response_object)
 
         bt.logging.info(f"Received valid responses from UIDs: {responses_valid_uids}")
@@ -431,79 +404,11 @@
 
         # Calculate distance score
         distance_score = scoring.process.calculate_subscore_distance(response, target)
-<<<<<<< HEAD
-        if not distance_score:
-=======
         if distance_score is None:
->>>>>>> cdc5e1fb
             bt.logging.debug(
                 f"Received an invalid response: {response} from hotkey: {hotkey}"
             )
             distance_score = 0.0
-<<<<<<< HEAD
-
-        # Calculate speed score
-        speed_score = scoring.process.calculate_subscore_speed(self.timeout, response_time)
-        if not distance_score:
-            bt.logging.debug(
-                f"Response time {response_time} was larger than timeout {self.timeout} for response: {response} from hotkey: {hotkey}"
-            )
-            speed_score = 0.0
-
-        # Validate individual scores
-        if not validate_numerical_value(
-            distance_score, float, 0.0, 1.0
-        ) or not validate_numerical_value(speed_score, float, 0.0, 1.0):
-            bt.logging.error(
-                f"Calculated out-of-bounds individual scores (Distance: {distance_score} - Speed: {speed_score}) for the response: {response} from hotkey: {hotkey}"
-            )
-            return scoring.process.get_engine_response_object()
-
-        # Set weights for scores
-        score_weights = {"distance": 0.8, "speed": 0.2}
-
-        # Get penalty multipliers
-        distance_penalty, speed_penalty = self.get_response_penalties(
-            response, hotkey, prompt
-        )
-
-        # Apply penalties to scores
-        (
-            total_score,
-            final_distance_score,
-            final_speed_score,
-        ) = self.calculate_penalized_scores(
-            score_weights, distance_score, speed_score, distance_penalty, speed_penalty
-        )
-
-        # Validate individual scores
-        if (
-            not validate_numerical_value(total_score, float, 0.0, 1.0)
-            or not validate_numerical_value(final_distance_score, float, 0.0, 1.0)
-            or not validate_numerical_value(final_speed_score, float, 0.0, 1.0)
-        ):
-            bt.logging.error(
-                f"Calculated out-of-bounds individual scores (Total: {total_score} - Distance: {final_distance_score} - Speed: {final_speed_score}) for the response: {response} from hotkey: {hotkey}"
-            )
-            return scoring.process.get_engine_response_object()
-
-        # Log the scoring data
-        score_logger = {
-            "hotkey": hotkey,
-            "prompt": prompt,
-            "score_weights": score_weights,
-            "penalties": {"distance": distance_penalty, "speed": speed_penalty},
-            "raw_scores": {"distance": distance_score, "speed": speed_score},
-            "final_scores": {
-                "total": total_score,
-                "distance": final_distance_score,
-                "speed": final_speed_score,
-            },
-        }
-
-        bt.logging.debug(f"Calculated score: {score_logger}")
-
-=======
 
         # Calculate speed score
         speed_score = scoring.process.calculate_subscore_speed(self.timeout, response_time)
@@ -568,18 +473,14 @@
 
         bt.logging.debug(f"Calculated score: {score_logger}")
 
->>>>>>> cdc5e1fb
         return scoring.process.get_engine_response_object(
             total_score=total_score,
             final_distance_score=final_distance_score,
             final_speed_score=final_speed_score,
             distance_penalty=distance_penalty,
             speed_penalty=speed_penalty,
-<<<<<<< HEAD
-=======
             raw_distance_score=distance_score,
             raw_speed_score=speed_score
->>>>>>> cdc5e1fb
         )
 
     def apply_penalty(self, response, hotkey, prompt) -> tuple:

--- conflicted
+++ resolved
@@ -43,12 +43,7 @@
 
     def __init__(self, parser: ArgumentParser):
         super().__init__(parser=parser, profile="validator")
-<<<<<<< HEAD
-        
-=======
-
-        self.max_engines = 3
->>>>>>> 7e0e757a
+        
         self.timeout = 18
         self.neuron_config = None
         self.wallet = None
@@ -796,14 +791,10 @@
                 else:
                     result_list.append(result)
 
-<<<<<<< HEAD
-            return [(x/max(result_list)) for x in result_list]
-=======
             if all(x == 1 for x in result_list):
                 return [(x/max_value) for x in result_list]
             else:
                 return [(x/max(result_list)) for x in result_list]
->>>>>>> 7e0e757a
 
         if np.all(self.scores == 0.0):
             power_weights = self.scores 

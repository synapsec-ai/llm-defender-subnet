--- conflicted
+++ resolved
@@ -23,12 +23,9 @@
 import numpy as np
 from collections import defaultdict 
 
-<<<<<<< HEAD
 np.seterr(divide='ignore', invalid='ignore')
 import datasets
 
-=======
->>>>>>> ebc4a6c4
 # Import custom modules
 import llm_defender.base as LLMDefenderBase
 import llm_defender.core.validator as LLMDefenderCore

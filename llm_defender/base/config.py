--- conflicted
+++ resolved
@@ -14,11 +14,8 @@
     def __init__(self):
 
         # Determine module code version
-<<<<<<< HEAD
         self.__version__ = "0.8.2"
-=======
-        self.__version__ = "0.8.1"
->>>>>>> ac47832d
+
 
         # Determine the score version
         self.__score_version__ = "1"

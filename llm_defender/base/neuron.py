--- conflicted
+++ resolved
@@ -58,10 +58,7 @@
         self.last_updated_block = 0
         self.base_path = f"{path.expanduser('~')}/.llm-defender-subnet"
         self.subnet_version = LLMDefenderBase.config["module_version"]
-<<<<<<< HEAD
-=======
         self.score_version = LLMDefenderBase.config["score_version"]
->>>>>>> df4c5c64
         self.used_nonces = []
         self.cache_path = None
         self.log_path = None
@@ -117,11 +114,7 @@
         self.log_path = f"{self.base_path}/logs/{config.wallet.name}/{config.wallet.hotkey}/{config.netuid}/{self.profile}"
 
         # Construct cache path
-<<<<<<< HEAD
-        self.cache_path = f"{self.base_path}/cache/{config.wallet.name}/{config.wallet.hotkey}/{config.netuid}/{self.profile}"
-=======
         self.cache_path = f"{self.base_path}/cache/{config.wallet.name}/{config.wallet.hotkey}/{config.netuid}/{self.profile}/{self.score_version}"
->>>>>>> df4c5c64
 
         # Create the OS paths if they do not exists
         try:

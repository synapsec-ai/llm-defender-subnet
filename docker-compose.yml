--- conflicted
+++ resolved
@@ -5,7 +5,6 @@
     restart: unless-stopped
     build:
       context: .
-<<<<<<< HEAD
       dockerfile: validator.Dockerfile
     command: /bin/bash -c "source /tmp/.venv/bin/activate && pip install -e /var/run/llm-defender-subnet[validator] && python3 /var/run/llm-defender-subnet/llm_defender/neurons/validator.py --netuid ${NETUID} --subtensor.network ${SUBTENSOR_NETWORK} --subtensor.chain_endpoint ${SUBTENSOR_CHAIN_ENDPOINT} --wallet.name ${VALIDATOR_WALLET} --wallet.hotkey ${VALIDATOR_HOTKEY} --log_level ${LOG_LEVEL}"
     volumes:
@@ -32,43 +31,7 @@
     ]
     volumes:
       - ${HOME}.cache/huggingface:/root/.cache/huggingface
-
-volumes:
-  llm-defender-subnet:
-=======
-      dockerfile: Dockerfile   
-    command: /bin/bash -c "source /tmp/.venv/bin/activate && pip install -e ${VALIDATOR_PIP_INSTALL_PATH} && ls -la /var/run/llm-defender-subnet/ && ls -la /var/run/llm-defender-subnet/llm_defender && python3 /var/run/llm-defender-subnet/llm_defender/neurons/validator.py --netuid ${NETUID} --subtensor.network ${SUBTENSOR_NETWORK} --wallet.path ${WALLET_PATH} --wallet.name ${VALIDATOR_WALLET} --wallet.hotkey ${VALIDATOR_HOTKEY} --log_level DEBUG"
-    volumes:
-      - .bittensor:/tmp/.bittensor
-  
-  # validator2:
-  #   image: llm-defender-subnet
-  #   build:
-  #     context: .
-  #     dockerfile: Dockerfile   
-  #   command: /bin/bash -c "source /tmp/.venv/bin/activate && pip install -e ${VALIDATOR_PIP_INSTALL_PATH} && python3 /var/run/llm-defender-subnet/llm_defender/neurons/validator.py --netuid ${NETUID} --subtensor.network ${SUBTENSOR_NETWORK} --wallet.path ${WALLET_PATH} --wallet.name ${VALIDATOR2_WALLET} --wallet.hotkey ${VALIDATOR2_HOTKEY} --log_level DEBUG"
-  #   volumes:
-  #     - .:/var/run/llm-defender-subnet
-  #   networks:
-  #     llm-defender-subnet-network-development:
-  #       ipv4_address: ${VALIDATOR2_IP}
-
-  miner1:
-    image: llm-defender-subnet
-    build:
-      context: .
-      dockerfile: Dockerfile
-    command: /bin/bash -c "source /tmp/.venv/bin/activate && pip install -e ${MINER_PIP_INSTALL_PATH} && pip uninstall -y uvloop && python3 /var/run/llm-defender-subnet/llm_defender/neurons/miner.py --netuid ${NETUID} --subtensor.network ${SUBTENSOR_NETWORK} --wallet.path ${WALLET_PATH} --wallet.name ${MINER_WALLET} --wallet.hotkey ${MINER_HOTKEY} --axon.port ${MINER_PORT} --validator_min_stake 0 --axon.external_ip ${MINER_IP} --log_level DEBUG"
-    volumes:
-      - .bittensor:/tmp/.bittensor
-  miner2:
-    image: llm-defender-subnet
-    build:
-      context: .
-      dockerfile: Dockerfile
-    command: /bin/bash -c "source /tmp/.venv/bin/activate && pip install -e ${MINER_PIP_INSTALL_PATH} && pip uninstall -y uvloop && python3 /var/run/llm-defender-subnet/llm_defender/neurons/miner.py --netuid ${NETUID} --subtensor.network ${SUBTENSOR_NETWORK} --wallet.path ${WALLET_PATH} --wallet.name ${MINER2_WALLET} --wallet.hotkey ${MINER2_HOTKEY} --axon.port ${MINER2_PORT} --validator_min_stake 0 --axon.external_ip ${MINER2_IP} --log_level DEBUG"
-    volumes:
-      - .bittensor:/tmp/.bittensor
+      
   llm-defender-api-latest:
     restart: unless-stopped
     pull_policy: always
@@ -92,5 +55,4 @@
     volumes:
       - ${HOME}/.bittensor:/.bittensor
     env_file:
-      - .api-env
->>>>>>> df4c5c64
+      - .api-env